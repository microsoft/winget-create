﻿// Copyright (c) Microsoft. All rights reserved.
// Licensed under the MIT license.

namespace Microsoft.WingetCreateCLI.Commands
{
    using System.Collections.Generic;
    using System.IO;
    using System.Linq;
    using System.Threading.Tasks;
    using AutoMapper;
    using CommandLine;
    using CommandLine.Text;
    using Microsoft.WingetCreateCLI.Logging;
    using Microsoft.WingetCreateCLI.Properties;
    using Microsoft.WingetCreateCLI.Telemetry;
    using Microsoft.WingetCreateCLI.Telemetry.Events;
    using Microsoft.WingetCreateCore;
    using Microsoft.WingetCreateCore.Common;
    using Microsoft.WingetCreateCore.Models;
    using Microsoft.WingetCreateCore.Models.DefaultLocale;
    using Microsoft.WingetCreateCore.Models.Installer;
    using Microsoft.WingetCreateCore.Models.Locale;
    using Microsoft.WingetCreateCore.Models.Singleton;
    using Microsoft.WingetCreateCore.Models.Version;

    /// <summary>
    /// Command for updating the elements of an existing or local manifest.
    /// </summary>
    [Verb("update", HelpText = "UpdateCommand_HelpText", ResourceType = typeof(Resources))]
    public class UpdateCommand : BaseCommand
    {
        /// <summary>
        /// Gets or sets the package files used for parsing and extracting relevant installer metadata.
        /// </summary>
        private List<string> packageFiles = new();

        /// <summary>
        /// Gets the usage examples for the update command.
        /// </summary>
        [Usage(ApplicationAlias = ProgramApplicationAlias)]
        public static IEnumerable<Example> Examples
        {
            get
            {
                yield return new Example(Resources.Example_UpdateCommand_SearchAndUpdateVersion, new UpdateCommand { Id = "<PackageIdentifier>", Version = "<Version>" });
                yield return new Example(Resources.Example_UpdateCommand_SearchAndUpdateInstallerURL, new UpdateCommand { Id = "<PackageIdentifier>", InstallerUrls = new string[] { "<InstallerUrl1>", "<InstallerUrl2>" } });
                yield return new Example(Resources.Example_UpdateCommand_SaveAndPublish, new UpdateCommand { Id = "<PackageIdentifier>", Version = "<Version>", OutputDir = "<OutputDirectory>", GitHubToken = "<GitHubPersonalAccessToken>" });
            }
        }

        /// <summary>
        /// Gets or sets the id used for looking up an existing manifest in the Windows Package Manager repository.
        /// </summary>
        [Option('i', "id", Required = true, HelpText = "Id_HelpText", ResourceType = typeof(Resources))]
        public string Id { get; set; }

        /// <summary>
        /// Gets or sets the new value used to update the manifest version element.
        /// </summary>
        [Option('v', "version", Required = false, HelpText = "Version_HelpText", ResourceType = typeof(Resources))]
        public string Version { get; set; }

        /// <summary>
        /// Gets or sets the outputPath where the generated manifest file should be saved to.
        /// </summary>
        [Option('o', "out", Required = false, HelpText = "OutputDirectory_HelpText", ResourceType = typeof(Resources))]
        public string OutputDir { get; set; }

        /// <summary>
        /// Gets or sets a value indicating whether or not the updated manifest should be submitted to Github.
        /// </summary>
        [Option('s', "submit", Required = false, HelpText = "SubmitToWinget_HelpText", ResourceType = typeof(Resources))]
        public bool SubmitToGitHub { get; set; }

        /// <summary>
        /// Gets or sets the new value(s) used to update the manifest installer url elements.
        /// </summary>
        [Option('u', "urls", Required = false, HelpText = "InstallerUrl_HelpText", ResourceType = typeof(Resources))]
        public IEnumerable<string> InstallerUrls { get; set; }

        /// <summary>
        /// Executes the update command flow.
        /// </summary>
        /// <returns>Boolean representing success or fail of the command.</returns>
        public override async Task<bool> Execute()
        {
            CommandExecutedEvent commandEvent = new CommandExecutedEvent
            {
<<<<<<< HEAD
                Command = "update",
                InstallerUrls = this.InstallerUrls,
=======
                Command = nameof(UpdateCommand),
                InstallerUrl = this.InstallerUrl,
>>>>>>> e3d7191a
                Id = this.Id,
                Version = this.Version,
                HasGitHubToken = !string.IsNullOrEmpty(this.GitHubToken),
            };

            try
            {
                Logger.DebugLocalized(nameof(Resources.RetrievingManifest_Message), this.Id);
                List<string> latestManifestContent;

                try
                {
                    GitHub client = new GitHub(null, this.WingetRepoOwner, this.WingetRepo);
                    latestManifestContent = await client.GetLatestManifestContentAsync(this.Id);
                }
                catch (Octokit.NotFoundException e)
                {
                    Logger.ErrorLocalized(nameof(Resources.Error_Prefix), e.Message);
                    Logger.ErrorLocalized(nameof(Resources.OctokitNotFound_Error));
                    return false;
                }

                Manifests manifests = new Manifests();

                DeserializeManifestContents(latestManifestContent, manifests);

                if (manifests.SingletonManifest != null)
                {
                    manifests = ConvertSingletonToMultifileManifest(manifests.SingletonManifest);
                }

                if (!await this.UpdateManifest(manifests))
                {
                    return false;
                }

                DisplayManifestPreview(manifests);

                if (string.IsNullOrEmpty(this.OutputDir))
                {
                    this.OutputDir = Directory.GetCurrentDirectory();
                }

                string manifestDirectoryPath = SaveManifestDirToLocalPath(manifests, this.OutputDir);

                if (ValidateManifest(manifestDirectoryPath))
                {
                    if (this.SubmitToGitHub)
                    {
                        return await this.SetAndCheckGitHubToken()
                            ? (commandEvent.IsSuccessful = await this.GitHubSubmitManifests(manifests, this.GitHubToken))
                            : false;
                    }

                    return commandEvent.IsSuccessful = true;
                }
                else
                {
                    return false;
                }
            }
            finally
            {
                TelemetryManager.Log.WriteEvent(commandEvent);
            }
        }

        private static Manifests ConvertSingletonToMultifileManifest(SingletonManifest singletonManifest)
        {
            // Create automapping configuration
            var config = new MapperConfiguration(cfg =>
            {
                cfg.AllowNullCollections = true;
                cfg.CreateMap<SingletonManifest, VersionManifest>().ForMember(dest => dest.DefaultLocale, opt => { opt.MapFrom(src => src.PackageLocale); });
                cfg.CreateMap<SingletonManifest, DefaultLocaleManifest>();
                cfg.CreateMap<SingletonManifest, InstallerManifest>();
                cfg.CreateMap<WingetCreateCore.Models.Singleton.Dependencies, WingetCreateCore.Models.Installer.Dependencies>();
                cfg.CreateMap<WingetCreateCore.Models.Singleton.Installer, WingetCreateCore.Models.Installer.Installer>();
                cfg.CreateMap<WingetCreateCore.Models.Singleton.InstallerSwitches, WingetCreateCore.Models.Installer.InstallerSwitches>();
            });
            var mapper = config.CreateMapper();

            Manifests manifests = new Manifests();

            manifests.VersionManifest = mapper.Map<VersionManifest>(singletonManifest);
            manifests.InstallerManifest = mapper.Map<InstallerManifest>(singletonManifest);
            manifests.DefaultLocaleManifest = mapper.Map<DefaultLocaleManifest>(singletonManifest);

            // ManifestType gets overwritten by source. Revert to proper ManifestType.
            manifests.VersionManifest.ManifestType = "version";
            manifests.InstallerManifest.ManifestType = "installer";
            manifests.DefaultLocaleManifest.ManifestType = "defaultLocale";

            return manifests;
        }

        private static void UpdatePropertyForLocaleManifests(string propertyName, string value, List<LocaleManifest> localeManifests)
        {
            foreach (LocaleManifest manifest in localeManifests)
            {
                manifest.GetType().GetProperty(propertyName).SetValue(manifest, value);
            }
        }

        private async Task<bool> UpdateManifest(Manifests manifests)
        {
            VersionManifest versionManifest = manifests.VersionManifest;
            InstallerManifest installerManifest = manifests.InstallerManifest;
            DefaultLocaleManifest defaultLocaleManifest = manifests.DefaultLocaleManifest;
            List<LocaleManifest> localeManifests = manifests.LocaleManifests;

            // Ensure that capitalization matches between folder structure and package ID
            versionManifest.PackageIdentifier = this.Id;
            installerManifest.PackageIdentifier = this.Id;
            defaultLocaleManifest.PackageIdentifier = this.Id;
            UpdatePropertyForLocaleManifests(nameof(LocaleManifest.PackageIdentifier), this.Id, localeManifests);

            if (!string.IsNullOrEmpty(this.Version))
            {
                versionManifest.PackageVersion = this.Version;
                installerManifest.PackageVersion = this.Version;
                defaultLocaleManifest.PackageVersion = this.Version;
                UpdatePropertyForLocaleManifests(nameof(LocaleManifest.PackageVersion), this.Version, localeManifests);
            }

            if (this.InstallerUrls == null)
            {
                //if (installerManifest.Installers.Select(x => x.InstallerUrl).Distinct().Count() > 1)
                //{
                //    Logger.Error(Resources.MultipleInstallerUrlFound_Error);
                //    return false;
                //}

                //this.InstallerUrls = installerManifest.Installers.First().InstallerUrl;
            }

            foreach (var url in this.InstallerUrls)
            {
                string packageFile = await DownloadPackageFile(url);
                if (string.IsNullOrEmpty(packageFile))
                {
                    return false;
                }

                this.packageFiles.Add(packageFile);
            }

            PackageParser.UpdateInstallerNodes(installerManifest, this.InstallerUrls, this.packageFiles);

            return true;
        }
    }
}<|MERGE_RESOLUTION|>--- conflicted
+++ resolved
@@ -86,13 +86,8 @@
         {
             CommandExecutedEvent commandEvent = new CommandExecutedEvent
             {
-<<<<<<< HEAD
-                Command = "update",
+                Command = nameof(UpdateCommand),
                 InstallerUrls = this.InstallerUrls,
-=======
-                Command = nameof(UpdateCommand),
-                InstallerUrl = this.InstallerUrl,
->>>>>>> e3d7191a
                 Id = this.Id,
                 Version = this.Version,
                 HasGitHubToken = !string.IsNullOrEmpty(this.GitHubToken),
@@ -145,7 +140,7 @@
                         return await this.SetAndCheckGitHubToken()
                             ? (commandEvent.IsSuccessful = await this.GitHubSubmitManifests(manifests, this.GitHubToken))
                             : false;
-                    }
+                }
 
                     return commandEvent.IsSuccessful = true;
                 }
