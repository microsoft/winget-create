﻿// Copyright (c) Microsoft. All rights reserved.
// Licensed under the MIT license.

namespace Microsoft.WingetCreateCLI.Commands
{
    using System.Collections.Generic;
    using System.IO;
    using System.Linq;
    using System.Threading.Tasks;
    using AutoMapper;
    using CommandLine;
    using CommandLine.Text;
    using Microsoft.WingetCreateCLI.Logging;
    using Microsoft.WingetCreateCLI.Properties;
    using Microsoft.WingetCreateCLI.Telemetry;
    using Microsoft.WingetCreateCLI.Telemetry.Events;
    using Microsoft.WingetCreateCore;
    using Microsoft.WingetCreateCore.Common;
    using Microsoft.WingetCreateCore.Models;
    using Microsoft.WingetCreateCore.Models.DefaultLocale;
    using Microsoft.WingetCreateCore.Models.Installer;
    using Microsoft.WingetCreateCore.Models.Locale;
    using Microsoft.WingetCreateCore.Models.Singleton;
    using Microsoft.WingetCreateCore.Models.Version;

    /// <summary>
    /// Command for updating the elements of an existing or local manifest.
    /// </summary>
    [Verb("update", HelpText = "UpdateCommand_HelpText", ResourceType = typeof(Resources))]
    public class UpdateCommand : BaseCommand
    {
        /// <summary>
        /// Gets the usage examples for the update command.
        /// </summary>
        [Usage(ApplicationAlias = ProgramApplicationAlias)]
        public static IEnumerable<Example> Examples
        {
            get
            {
                yield return new Example(Resources.Example_UpdateCommand_SearchAndUpdateVersion, new UpdateCommand { Id = "<PackageIdentifier>", Version = "<Version>" });
                yield return new Example(Resources.Example_UpdateCommand_SearchAndUpdateInstallerURL, new UpdateCommand { Id = "<PackageIdentifier>", InstallerUrl = "<InstallerUrl>" });
                yield return new Example(Resources.Example_UpdateCommand_SaveAndPublish, new UpdateCommand { Id = "<PackageIdentifier>", Version = "<Version>", OutputDir = "<OutputDirectory>", GitHubToken = "<GitHubPersonalAccessToken>" });
            }
        }

        /// <summary>
        /// Gets or sets the id used for looking up an existing manifest in the Windows Package Manager repository.
        /// </summary>
        [Value(0, MetaName = "PackageIdentifier", Required = true, HelpText = "PackageIdentifier_HelpText", ResourceType = typeof(Resources))]
        public string Id { get; set; }

        /// <summary>
        /// Gets or sets the new value used to update the manifest version element.
        /// </summary>
        [Option('v', "version", Required = false, HelpText = "Version_HelpText", ResourceType = typeof(Resources))]
        public string Version { get; set; }

        /// <summary>
        /// Gets or sets the new value used to update the manifest installer url element.
        /// </summary>
        [Option('u', "url", Required = false, HelpText = "InstallerUrl_HelpText", ResourceType = typeof(Resources))]
        public string InstallerUrl { get; set; }

        /// <summary>
        /// Gets or sets the outputPath where the generated manifest file should be saved to.
        /// </summary>
        [Option('o', "out", Required = false, HelpText = "OutputDirectory_HelpText", ResourceType = typeof(Resources))]
        public string OutputDir { get; set; }

        /// <summary>
        /// Gets or sets a value indicating whether or not the updated manifest should be submitted to Github.
        /// </summary>
        [Option('s', "submit", Required = false, HelpText = "SubmitToWinget_HelpText", ResourceType = typeof(Resources))]
        public bool SubmitToGitHub { get; set; }

        /// <summary>
        /// Gets or sets the package file used for parsing and extracting relevant installer metadata.
        /// </summary>
        private string PackageFile { get; set; }

        /// <summary>
        /// Executes the update command flow.
        /// </summary>
        /// <returns>Boolean representing success or fail of the command.</returns>
        public override async Task<bool> Execute()
        {
            CommandExecutedEvent commandEvent = new CommandExecutedEvent
            {
                Command = nameof(UpdateCommand),
                InstallerUrl = this.InstallerUrl,
                Id = this.Id,
                Version = this.Version,
                HasGitHubToken = !string.IsNullOrEmpty(this.GitHubToken),
            };

            try
            {
                Logger.DebugLocalized(nameof(Resources.RetrievingManifest_Message), this.Id);

                GitHub client = new GitHub(null, this.WingetRepoOwner, this.WingetRepo);
                string exactId = await client.FindPackageId(this.Id);

                if (!string.IsNullOrEmpty(exactId))
                {
                    this.Id = exactId;
                }

                List<string> latestManifestContent;

                try
<<<<<<< HEAD
                {
=======
                {
                    GitHub client = new GitHub(null, this.WingetRepoOwner, this.WingetRepo);
>>>>>>> 89ac4449
                    latestManifestContent = await client.GetLatestManifestContentAsync(this.Id);
                }
                catch (Octokit.NotFoundException e)
                {
                    Logger.ErrorLocalized(nameof(Resources.Error_Prefix), e.Message);
                    Logger.ErrorLocalized(nameof(Resources.OctokitNotFound_Error));
                    return false;
                }

                return await this.ExecuteManifestUpdate(latestManifestContent, commandEvent);
            }
            finally
            {
                TelemetryManager.Log.WriteEvent(commandEvent);
            }
        }

        /// <summary>
        /// Executes the manifest update flow.
        /// </summary>
        /// <param name="latestManifestContent">List of manifests to be updated.</param>
        /// <param name="commandEvent">CommandExecuted telemetry event.</param>
        /// <returns>Boolean representing whether the manifest was updated successfully or not.</returns>
        public async Task<bool> ExecuteManifestUpdate(List<string> latestManifestContent, CommandExecutedEvent commandEvent)
        {
            Manifests manifests = new Manifests();

            DeserializeManifestContents(latestManifestContent, manifests);

            if (manifests.SingletonManifest != null)
            {
                manifests = ConvertSingletonToMultifileManifest(manifests.SingletonManifest);
            }

            if (!await this.UpdateManifest(manifests))
            {
                return false;
            }

            DisplayManifestPreview(manifests);

            if (string.IsNullOrEmpty(this.OutputDir))
            {
                this.OutputDir = Directory.GetCurrentDirectory();
            }

            string manifestDirectoryPath = SaveManifestDirToLocalPath(manifests, this.OutputDir);

            if (ValidateManifest(manifestDirectoryPath))
            {
                if (this.SubmitToGitHub)
                {
                    return await this.SetAndCheckGitHubToken()
                        ? (commandEvent.IsSuccessful = await this.GitHubSubmitManifests(manifests, this.GitHubToken))
                        : false;
                }

                return commandEvent.IsSuccessful = true;
            }
            else
            {
                return false;
            }
        }

        private static Manifests ConvertSingletonToMultifileManifest(SingletonManifest singletonManifest)
        {
            // Create automapping configuration
            var config = new MapperConfiguration(cfg =>
            {
                cfg.AllowNullCollections = true;
                cfg.CreateMap<SingletonManifest, VersionManifest>().ForMember(dest => dest.DefaultLocale, opt => { opt.MapFrom(src => src.PackageLocale); });
                cfg.CreateMap<SingletonManifest, DefaultLocaleManifest>();
                cfg.CreateMap<SingletonManifest, InstallerManifest>();
                cfg.CreateMap<WingetCreateCore.Models.Singleton.Dependencies, WingetCreateCore.Models.Installer.Dependencies>();
                cfg.CreateMap<WingetCreateCore.Models.Singleton.Installer, WingetCreateCore.Models.Installer.Installer>();
                cfg.CreateMap<WingetCreateCore.Models.Singleton.InstallerSwitches, WingetCreateCore.Models.Installer.InstallerSwitches>();
            });
            var mapper = config.CreateMapper();

            Manifests manifests = new Manifests();

            manifests.VersionManifest = mapper.Map<VersionManifest>(singletonManifest);
            manifests.InstallerManifest = mapper.Map<InstallerManifest>(singletonManifest);
            manifests.DefaultLocaleManifest = mapper.Map<DefaultLocaleManifest>(singletonManifest);

            // ManifestType gets overwritten by source. Revert to proper ManifestType.
            manifests.VersionManifest.ManifestType = "version";
            manifests.InstallerManifest.ManifestType = "installer";
            manifests.DefaultLocaleManifest.ManifestType = "defaultLocale";

            return manifests;
        }

        private static void UpdatePropertyForLocaleManifests(string propertyName, string value, List<LocaleManifest> localeManifests)
        {
            foreach (LocaleManifest manifest in localeManifests)
            {
                manifest.GetType().GetProperty(propertyName).SetValue(manifest, value);
            }
        }

        private async Task<bool> UpdateManifest(Manifests manifests)
        {
            VersionManifest versionManifest = manifests.VersionManifest;
            InstallerManifest installerManifest = manifests.InstallerManifest;
            DefaultLocaleManifest defaultLocaleManifest = manifests.DefaultLocaleManifest;
            List<LocaleManifest> localeManifests = manifests.LocaleManifests;

            // Ensure that capitalization matches between folder structure and package ID
            versionManifest.PackageIdentifier = this.Id;
            installerManifest.PackageIdentifier = this.Id;
            defaultLocaleManifest.PackageIdentifier = this.Id;
            UpdatePropertyForLocaleManifests(nameof(LocaleManifest.PackageIdentifier), this.Id, localeManifests);

            if (!string.IsNullOrEmpty(this.Version))
            {
                versionManifest.PackageVersion = this.Version;
                installerManifest.PackageVersion = this.Version;
                defaultLocaleManifest.PackageVersion = this.Version;
                UpdatePropertyForLocaleManifests(nameof(LocaleManifest.PackageVersion), this.Version, localeManifests);
            }

            if (installerManifest.Installers.Select(x => x.InstallerUrl).Distinct().Count() > 1)
            {
                Logger.Error(Resources.MultipleInstallerUrlFound_Error);
                return false;
            }

            if (string.IsNullOrEmpty(this.InstallerUrl))
            {
                this.InstallerUrl = installerManifest.Installers.First().InstallerUrl;
            }

            this.PackageFile = await DownloadPackageFile(this.InstallerUrl);

            if (string.IsNullOrEmpty(this.PackageFile))
            {
                return false;
            }

            PackageParser.UpdateInstallerNodes(installerManifest, this.InstallerUrl, this.PackageFile);

            return true;
        }
    }
}<|MERGE_RESOLUTION|>--- conflicted
+++ resolved
@@ -14,15 +14,15 @@
     using Microsoft.WingetCreateCLI.Properties;
     using Microsoft.WingetCreateCLI.Telemetry;
     using Microsoft.WingetCreateCLI.Telemetry.Events;
-    using Microsoft.WingetCreateCore;
-    using Microsoft.WingetCreateCore.Common;
+    using Microsoft.WingetCreateCore;
+    using Microsoft.WingetCreateCore.Common;
     using Microsoft.WingetCreateCore.Models;
     using Microsoft.WingetCreateCore.Models.DefaultLocale;
     using Microsoft.WingetCreateCore.Models.Installer;
     using Microsoft.WingetCreateCore.Models.Locale;
     using Microsoft.WingetCreateCore.Models.Singleton;
-    using Microsoft.WingetCreateCore.Models.Version;
-
+    using Microsoft.WingetCreateCore.Models.Version;
+
     /// <summary>
     /// Command for updating the elements of an existing or local manifest.
     /// </summary>
@@ -90,30 +90,25 @@
                 InstallerUrl = this.InstallerUrl,
                 Id = this.Id,
                 Version = this.Version,
-                HasGitHubToken = !string.IsNullOrEmpty(this.GitHubToken),
+                HasGitHubToken = !string.IsNullOrEmpty(this.GitHubToken),
             };
 
             try
             {
                 Logger.DebugLocalized(nameof(Resources.RetrievingManifest_Message), this.Id);
-
-                GitHub client = new GitHub(null, this.WingetRepoOwner, this.WingetRepo);
-                string exactId = await client.FindPackageId(this.Id);
-
-                if (!string.IsNullOrEmpty(exactId))
-                {
-                    this.Id = exactId;
-                }
+
+                GitHub client = new GitHub(null, this.WingetRepoOwner, this.WingetRepo);
+                string exactId = await client.FindPackageId(this.Id);
+
+                if (!string.IsNullOrEmpty(exactId))
+                {
+                    this.Id = exactId;
+                }
 
                 List<string> latestManifestContent;
 
                 try
-<<<<<<< HEAD
-                {
-=======
-                {
-                    GitHub client = new GitHub(null, this.WingetRepoOwner, this.WingetRepo);
->>>>>>> 89ac4449
+                {
                     latestManifestContent = await client.GetLatestManifestContentAsync(this.Id);
                 }
                 catch (Octokit.NotFoundException e)
@@ -123,54 +118,54 @@
                     return false;
                 }
 
-                return await this.ExecuteManifestUpdate(latestManifestContent, commandEvent);
-            }
-            finally
-            {
-                TelemetryManager.Log.WriteEvent(commandEvent);
-            }
-        }
-
-        /// <summary>
-        /// Executes the manifest update flow.
-        /// </summary>
-        /// <param name="latestManifestContent">List of manifests to be updated.</param>
-        /// <param name="commandEvent">CommandExecuted telemetry event.</param>
-        /// <returns>Boolean representing whether the manifest was updated successfully or not.</returns>
-        public async Task<bool> ExecuteManifestUpdate(List<string> latestManifestContent, CommandExecutedEvent commandEvent)
-        {
-            Manifests manifests = new Manifests();
-
-            DeserializeManifestContents(latestManifestContent, manifests);
-
-            if (manifests.SingletonManifest != null)
-            {
-                manifests = ConvertSingletonToMultifileManifest(manifests.SingletonManifest);
-            }
-
-            if (!await this.UpdateManifest(manifests))
-            {
-                return false;
-            }
-
-            DisplayManifestPreview(manifests);
-
-            if (string.IsNullOrEmpty(this.OutputDir))
-            {
-                this.OutputDir = Directory.GetCurrentDirectory();
-            }
-
-            string manifestDirectoryPath = SaveManifestDirToLocalPath(manifests, this.OutputDir);
+                return await this.ExecuteManifestUpdate(latestManifestContent, commandEvent);
+            }
+            finally
+            {
+                TelemetryManager.Log.WriteEvent(commandEvent);
+            }
+        }
+
+        /// <summary>
+        /// Executes the manifest update flow.
+        /// </summary>
+        /// <param name="latestManifestContent">List of manifests to be updated.</param>
+        /// <param name="commandEvent">CommandExecuted telemetry event.</param>
+        /// <returns>Boolean representing whether the manifest was updated successfully or not.</returns>
+        public async Task<bool> ExecuteManifestUpdate(List<string> latestManifestContent, CommandExecutedEvent commandEvent)
+        {
+            Manifests manifests = new Manifests();
+
+            DeserializeManifestContents(latestManifestContent, manifests);
+
+            if (manifests.SingletonManifest != null)
+            {
+                manifests = ConvertSingletonToMultifileManifest(manifests.SingletonManifest);
+            }
+
+            if (!await this.UpdateManifest(manifests))
+            {
+                return false;
+            }
+
+            DisplayManifestPreview(manifests);
+
+            if (string.IsNullOrEmpty(this.OutputDir))
+            {
+                this.OutputDir = Directory.GetCurrentDirectory();
+            }
+
+            string manifestDirectoryPath = SaveManifestDirToLocalPath(manifests, this.OutputDir);
 
             if (ValidateManifest(manifestDirectoryPath))
-            {
-                if (this.SubmitToGitHub)
-                {
-                    return await this.SetAndCheckGitHubToken()
-                        ? (commandEvent.IsSuccessful = await this.GitHubSubmitManifests(manifests, this.GitHubToken))
-                        : false;
-                }
-
+            {
+                if (this.SubmitToGitHub)
+                {
+                    return await this.SetAndCheckGitHubToken()
+                        ? (commandEvent.IsSuccessful = await this.GitHubSubmitManifests(manifests, this.GitHubToken))
+                        : false;
+                }
+
                 return commandEvent.IsSuccessful = true;
             }
             else
@@ -237,14 +232,14 @@
                 UpdatePropertyForLocaleManifests(nameof(LocaleManifest.PackageVersion), this.Version, localeManifests);
             }
 
-            if (installerManifest.Installers.Select(x => x.InstallerUrl).Distinct().Count() > 1)
-            {
-                Logger.Error(Resources.MultipleInstallerUrlFound_Error);
-                return false;
-            }
-
-            if (string.IsNullOrEmpty(this.InstallerUrl))
-            {
+            if (installerManifest.Installers.Select(x => x.InstallerUrl).Distinct().Count() > 1)
+            {
+                Logger.Error(Resources.MultipleInstallerUrlFound_Error);
+                return false;
+            }
+
+            if (string.IsNullOrEmpty(this.InstallerUrl))
+            {
                 this.InstallerUrl = installerManifest.Installers.First().InstallerUrl;
             }
 
