<<<<<<< HEAD
﻿// Copyright (c) Microsoft. All rights reserved.
// Licensed under the MIT license.

namespace Microsoft.WingetCreateCLI.Commands
{
    using System.Collections.Generic;
    using System.IO;
    using System.Linq;
    using System.Threading.Tasks;
    using AutoMapper;
    using CommandLine;
    using CommandLine.Text;
    using Microsoft.WingetCreateCLI.Logging;
    using Microsoft.WingetCreateCLI.Properties;
    using Microsoft.WingetCreateCLI.Telemetry;
    using Microsoft.WingetCreateCLI.Telemetry.Events;
    using Microsoft.WingetCreateCore;
    using Microsoft.WingetCreateCore.Models;
    using Microsoft.WingetCreateCore.Models.DefaultLocale;
    using Microsoft.WingetCreateCore.Models.Installer;
    using Microsoft.WingetCreateCore.Models.Locale;
    using Microsoft.WingetCreateCore.Models.Singleton;
    using Microsoft.WingetCreateCore.Models.Version;

    /// <summary>
    /// Command for updating the elements of an existing or local manifest.
    /// </summary>
    [Verb("update", HelpText = "UpdateCommand_HelpText", ResourceType = typeof(Resources))]
    public class UpdateCommand : BaseCommand
    {
        /// <summary>
        /// Gets the usage examples for the update command.
        /// </summary>
        [Usage(ApplicationAlias = ProgramApplicationAlias)]
        public static IEnumerable<Example> Examples
        {
            get
            {
                yield return new Example(Resources.Example_UpdateCommand_SearchAndUpdateVersion, new UpdateCommand { Id = "<PackageIdentifier>", Version = "<Version>" });
                yield return new Example(Resources.Example_UpdateCommand_SearchAndUpdateInstallerURL, new UpdateCommand { Id = "<PackageIdentifier>", InstallerUrl = "<InstallerUrl>" });
                yield return new Example(Resources.Example_UpdateCommand_SaveAndPublish, new UpdateCommand { Id = "<PackageIdentifier>", Version = "<Version>", OutputDir = "<OutputDirectory>", GitHubToken = "<GitHubPersonalAccessToken>" });
            }
        }

        /// <summary>
        /// Gets or sets the id used for looking up an existing manifest in the Windows Package Manager repository.
        /// </summary>
        [Option('i', "id", Required = true, HelpText = "Id_HelpText", ResourceType = typeof(Resources))]
        public string Id { get; set; }

        /// <summary>
        /// Gets or sets the new value used to update the manifest version element.
        /// </summary>
        [Option('v', "version", Required = false, HelpText = "Version_HelpText", ResourceType = typeof(Resources))]
        public string Version { get; set; }

        /// <summary>
        /// Gets or sets the new value used to update the manifest installer url element.
        /// </summary>
        [Option('u', "url", Required = false, HelpText = "InstallerUrl_HelpText", ResourceType = typeof(Resources))]
        public string InstallerUrl { get; set; }

        /// <summary>
        /// Gets or sets the outputPath where the generated manifest file should be saved to.
        /// </summary>
        [Option('o', "out", Required = false, HelpText = "OutputDirectory_HelpText", ResourceType = typeof(Resources))]
        public string OutputDir { get; set; }

        /// <summary>
        /// Gets or sets a value indicating whether or not the updated manifest should be submitted to Github.
        /// </summary>
        [Option('s', "submit", Required = false, HelpText = "SubmitToWinget_HelpText", ResourceType = typeof(Resources))]
        public bool SubmitToGitHub { get; set; }

        /// <summary>
        /// Gets or sets the package file used for parsing and extracting relevant installer metadata.
        /// </summary>
        private string PackageFile { get; set; }

        /// <summary>
        /// Executes the update command flow.
        /// </summary>
        /// <returns>Boolean representing success or fail of the command.</returns>
        public override async Task<bool> Execute()
        {
            CommandExecutedEvent commandEvent = new CommandExecutedEvent
            {
                Command = nameof(UpdateCommand),
                InstallerUrl = this.InstallerUrl,
                Id = this.Id,
                Version = this.Version,
                HasGitHubToken = !string.IsNullOrEmpty(this.GitHubToken),
            };

            try
            {
                if (!await this.SetAndCheckGitHubToken())
                {
                    return false;
                }

                Logger.DebugLocalized(nameof(Resources.RetrievingManifest_Message), this.Id);
                List<string> latestManifestContent;

                try
                {
                    latestManifestContent = await this.GitHubClient.GetLatestManifestContentAsync(this.Id);
                }
                catch (Octokit.NotFoundException e)
                {
                    Logger.ErrorLocalized(nameof(Resources.Error_Prefix), e.Message);
                    Logger.ErrorLocalized(nameof(Resources.OctokitNotFound_Error));
                    return false;
                }

                return await this.ExecuteManifestUpdate(latestManifestContent, commandEvent);
            }
            finally
            {
                TelemetryManager.Log.WriteEvent(commandEvent);
            }
        }

        /// <summary>
        /// Executes the main update logic on the manifests to be updated.
        /// </summary>
        /// <param name="latestManifestContent">List of manifests to be updated.</param>
        /// <param name="commandEvent">Command telemetry event.</param>
        /// <returns>Boolean value indicating whether the update execution was successful.</returns>
        public async Task<bool> ExecuteManifestUpdate(List<string> latestManifestContent, CommandExecutedEvent commandEvent)
        {
            Manifests manifests = new Manifests();

            DeserializeManifestContents(latestManifestContent, manifests);

            if (manifests.SingletonManifest != null)
            {
                manifests = ConvertSingletonToMultifileManifest(manifests.SingletonManifest);
            }

            if (!await this.UpdateManifest(manifests))
            {
                return false;
            }

            DisplayManifestPreview(manifests);

            if (string.IsNullOrEmpty(this.OutputDir))
            {
                this.OutputDir = Directory.GetCurrentDirectory();
            }

            string manifestDirectoryPath = SaveManifestDirToLocalPath(manifests, this.OutputDir);

            if (ValidateManifest(manifestDirectoryPath))
            {
                return commandEvent.IsSuccessful = !this.SubmitToGitHub
                    || await this.GitHubSubmitManifests(manifests, this.GitHubToken);
            }
            else
            {
                return false;
            }
        }

        private static Manifests ConvertSingletonToMultifileManifest(SingletonManifest singletonManifest)
        {
            // Create automapping configuration
            var config = new MapperConfiguration(cfg =>
            {
                cfg.AllowNullCollections = true;
                cfg.CreateMap<SingletonManifest, VersionManifest>().ForMember(dest => dest.DefaultLocale, opt => { opt.MapFrom(src => src.PackageLocale); });
                cfg.CreateMap<SingletonManifest, DefaultLocaleManifest>();
                cfg.CreateMap<SingletonManifest, InstallerManifest>();
                cfg.CreateMap<WingetCreateCore.Models.Singleton.Dependencies, WingetCreateCore.Models.Installer.Dependencies>();
                cfg.CreateMap<WingetCreateCore.Models.Singleton.Installer, WingetCreateCore.Models.Installer.Installer>();
                cfg.CreateMap<WingetCreateCore.Models.Singleton.InstallerSwitches, WingetCreateCore.Models.Installer.InstallerSwitches>();
            });
            var mapper = config.CreateMapper();

            Manifests manifests = new Manifests();

            manifests.VersionManifest = mapper.Map<VersionManifest>(singletonManifest);
            manifests.InstallerManifest = mapper.Map<InstallerManifest>(singletonManifest);
            manifests.DefaultLocaleManifest = mapper.Map<DefaultLocaleManifest>(singletonManifest);

            // ManifestType gets overwritten by source. Revert to proper ManifestType.
            manifests.VersionManifest.ManifestType = "version";
            manifests.InstallerManifest.ManifestType = "installer";
            manifests.DefaultLocaleManifest.ManifestType = "defaultLocale";

            return manifests;
        }

        private static void UpdatePropertyForLocaleManifests(string propertyName, string value, List<LocaleManifest> localeManifests)
        {
            foreach (LocaleManifest manifest in localeManifests)
            {
                manifest.GetType().GetProperty(propertyName).SetValue(manifest, value);
            }
        }

        private async Task<bool> UpdateManifest(Manifests manifests)
        {
            VersionManifest versionManifest = manifests.VersionManifest;
            InstallerManifest installerManifest = manifests.InstallerManifest;
            DefaultLocaleManifest defaultLocaleManifest = manifests.DefaultLocaleManifest;
            List<LocaleManifest> localeManifests = manifests.LocaleManifests;

            // Ensure that capitalization matches between folder structure and package ID
            versionManifest.PackageIdentifier = this.Id;
            installerManifest.PackageIdentifier = this.Id;
            defaultLocaleManifest.PackageIdentifier = this.Id;
            UpdatePropertyForLocaleManifests(nameof(LocaleManifest.PackageIdentifier), this.Id, localeManifests);

            if (!string.IsNullOrEmpty(this.Version))
            {
                versionManifest.PackageVersion = this.Version;
                installerManifest.PackageVersion = this.Version;
                defaultLocaleManifest.PackageVersion = this.Version;
                UpdatePropertyForLocaleManifests(nameof(LocaleManifest.PackageVersion), this.Version, localeManifests);
            }

            if (installerManifest.Installers.Select(x => x.InstallerUrl).Distinct().Count() > 1)
            {
                Logger.Error(Resources.MultipleInstallerUrlFound_Error);
                return false;
            }

            if (string.IsNullOrEmpty(this.InstallerUrl))
            {
                this.InstallerUrl = installerManifest.Installers.First().InstallerUrl;
            }

            this.PackageFile = await DownloadPackageFile(this.InstallerUrl);

            if (string.IsNullOrEmpty(this.PackageFile))
            {
                return false;
            }

            PackageParser.UpdateInstallerNodes(installerManifest, this.InstallerUrl, this.PackageFile);

            return true;
        }
    }
}
=======
﻿// Copyright (c) Microsoft. All rights reserved.
// Licensed under the MIT license.

namespace Microsoft.WingetCreateCLI.Commands
{
    using System.Collections.Generic;
    using System.IO;
    using System.Linq;
    using System.Threading.Tasks;
    using AutoMapper;
    using CommandLine;
    using CommandLine.Text;
    using Microsoft.WingetCreateCLI.Logging;
    using Microsoft.WingetCreateCLI.Properties;
    using Microsoft.WingetCreateCLI.Telemetry;
    using Microsoft.WingetCreateCLI.Telemetry.Events;
    using Microsoft.WingetCreateCore;
    using Microsoft.WingetCreateCore.Common;
    using Microsoft.WingetCreateCore.Models;
    using Microsoft.WingetCreateCore.Models.DefaultLocale;
    using Microsoft.WingetCreateCore.Models.Installer;
    using Microsoft.WingetCreateCore.Models.Locale;
    using Microsoft.WingetCreateCore.Models.Singleton;
    using Microsoft.WingetCreateCore.Models.Version;

    /// <summary>
    /// Command for updating the elements of an existing or local manifest.
    /// </summary>
    [Verb("update", HelpText = "UpdateCommand_HelpText", ResourceType = typeof(Resources))]
    public class UpdateCommand : BaseCommand
    {
        /// <summary>
        /// Gets the usage examples for the update command.
        /// </summary>
        [Usage(ApplicationAlias = ProgramApplicationAlias)]
        public static IEnumerable<Example> Examples
        {
            get
            {
                yield return new Example(Resources.Example_UpdateCommand_SearchAndUpdateVersion, new UpdateCommand { Id = "<PackageIdentifier>", Version = "<Version>" });
                yield return new Example(Resources.Example_UpdateCommand_SearchAndUpdateInstallerURL, new UpdateCommand { Id = "<PackageIdentifier>", InstallerUrl = "<InstallerUrl>" });
                yield return new Example(Resources.Example_UpdateCommand_SaveAndPublish, new UpdateCommand { Id = "<PackageIdentifier>", Version = "<Version>", OutputDir = "<OutputDirectory>", GitHubToken = "<GitHubPersonalAccessToken>" });
            }
        }

        /// <summary>
        /// Gets or sets the id used for looking up an existing manifest in the Windows Package Manager repository.
        /// </summary>
        [Option('i', "id", Required = true, HelpText = "Id_HelpText", ResourceType = typeof(Resources))]
        public string Id { get; set; }

        /// <summary>
        /// Gets or sets the new value used to update the manifest version element.
        /// </summary>
        [Option('v', "version", Required = false, HelpText = "Version_HelpText", ResourceType = typeof(Resources))]
        public string Version { get; set; }

        /// <summary>
        /// Gets or sets the new value used to update the manifest installer url element.
        /// </summary>
        [Option('u', "url", Required = false, HelpText = "InstallerUrl_HelpText", ResourceType = typeof(Resources))]
        public string InstallerUrl { get; set; }

        /// <summary>
        /// Gets or sets the outputPath where the generated manifest file should be saved to.
        /// </summary>
        [Option('o', "out", Required = false, HelpText = "OutputDirectory_HelpText", ResourceType = typeof(Resources))]
        public string OutputDir { get; set; }

        /// <summary>
        /// Gets or sets a value indicating whether or not the updated manifest should be submitted to Github.
        /// </summary>
        [Option('s', "submit", Required = false, HelpText = "SubmitToWinget_HelpText", ResourceType = typeof(Resources))]
        public bool SubmitToGitHub { get; set; }

        /// <summary>
        /// Gets or sets the package file used for parsing and extracting relevant installer metadata.
        /// </summary>
        private string PackageFile { get; set; }

        /// <summary>
        /// Executes the update command flow.
        /// </summary>
        /// <returns>Boolean representing success or fail of the command.</returns>
        public override async Task<bool> Execute()
        {
            CommandExecutedEvent commandEvent = new CommandExecutedEvent
            {
                Command = nameof(UpdateCommand),
                InstallerUrl = this.InstallerUrl,
                Id = this.Id,
                Version = this.Version,
                HasGitHubToken = !string.IsNullOrEmpty(this.GitHubToken),
            };

            try
            {
                Logger.DebugLocalized(nameof(Resources.RetrievingManifest_Message), this.Id);
                List<string> latestManifestContent;

                try
                {
                    GitHub client = new GitHub(null, this.WingetRepoOwner, this.WingetRepo);
                    latestManifestContent = await client.GetLatestManifestContentAsync(this.Id);
                }
                catch (Octokit.NotFoundException e)
                {
                    Logger.ErrorLocalized(nameof(Resources.Error_Prefix), e.Message);
                    Logger.ErrorLocalized(nameof(Resources.OctokitNotFound_Error));
                    return false;
                }

                Manifests manifests = new Manifests();

                DeserializeManifestContents(latestManifestContent, manifests);

                if (manifests.SingletonManifest != null)
                {
                    manifests = ConvertSingletonToMultifileManifest(manifests.SingletonManifest);
                }

                if (!await this.UpdateManifest(manifests))
                {
                    return false;
                }

                DisplayManifestPreview(manifests);

                if (string.IsNullOrEmpty(this.OutputDir))
                {
                    this.OutputDir = Directory.GetCurrentDirectory();
                }

                string manifestDirectoryPath = SaveManifestDirToLocalPath(manifests, this.OutputDir);

                if (ValidateManifest(manifestDirectoryPath))
                {
                    if (this.SubmitToGitHub)
                    {
                        return await this.SetAndCheckGitHubToken()
                            ? (commandEvent.IsSuccessful = await this.GitHubSubmitManifests(manifests, this.GitHubToken))
                            : false;
                    }

                    return commandEvent.IsSuccessful = true;
                }
                else
                {
                    return false;
                }
            }
            finally
            {
                TelemetryManager.Log.WriteEvent(commandEvent);
            }
        }

        private static Manifests ConvertSingletonToMultifileManifest(SingletonManifest singletonManifest)
        {
            // Create automapping configuration
            var config = new MapperConfiguration(cfg =>
            {
                cfg.AllowNullCollections = true;
                cfg.CreateMap<SingletonManifest, VersionManifest>().ForMember(dest => dest.DefaultLocale, opt => { opt.MapFrom(src => src.PackageLocale); });
                cfg.CreateMap<SingletonManifest, DefaultLocaleManifest>();
                cfg.CreateMap<SingletonManifest, InstallerManifest>();
                cfg.CreateMap<WingetCreateCore.Models.Singleton.Dependencies, WingetCreateCore.Models.Installer.Dependencies>();
                cfg.CreateMap<WingetCreateCore.Models.Singleton.Installer, WingetCreateCore.Models.Installer.Installer>();
                cfg.CreateMap<WingetCreateCore.Models.Singleton.InstallerSwitches, WingetCreateCore.Models.Installer.InstallerSwitches>();
            });
            var mapper = config.CreateMapper();

            Manifests manifests = new Manifests();

            manifests.VersionManifest = mapper.Map<VersionManifest>(singletonManifest);
            manifests.InstallerManifest = mapper.Map<InstallerManifest>(singletonManifest);
            manifests.DefaultLocaleManifest = mapper.Map<DefaultLocaleManifest>(singletonManifest);

            // ManifestType gets overwritten by source. Revert to proper ManifestType.
            manifests.VersionManifest.ManifestType = "version";
            manifests.InstallerManifest.ManifestType = "installer";
            manifests.DefaultLocaleManifest.ManifestType = "defaultLocale";

            return manifests;
        }

        private static void UpdatePropertyForLocaleManifests(string propertyName, string value, List<LocaleManifest> localeManifests)
        {
            foreach (LocaleManifest manifest in localeManifests)
            {
                manifest.GetType().GetProperty(propertyName).SetValue(manifest, value);
            }
        }

        private async Task<bool> UpdateManifest(Manifests manifests)
        {
            VersionManifest versionManifest = manifests.VersionManifest;
            InstallerManifest installerManifest = manifests.InstallerManifest;
            DefaultLocaleManifest defaultLocaleManifest = manifests.DefaultLocaleManifest;
            List<LocaleManifest> localeManifests = manifests.LocaleManifests;

            // Ensure that capitalization matches between folder structure and package ID
            versionManifest.PackageIdentifier = this.Id;
            installerManifest.PackageIdentifier = this.Id;
            defaultLocaleManifest.PackageIdentifier = this.Id;
            UpdatePropertyForLocaleManifests(nameof(LocaleManifest.PackageIdentifier), this.Id, localeManifests);

            if (!string.IsNullOrEmpty(this.Version))
            {
                versionManifest.PackageVersion = this.Version;
                installerManifest.PackageVersion = this.Version;
                defaultLocaleManifest.PackageVersion = this.Version;
                UpdatePropertyForLocaleManifests(nameof(LocaleManifest.PackageVersion), this.Version, localeManifests);
            }

            if (string.IsNullOrEmpty(this.InstallerUrl))
            {
                if (installerManifest.Installers.Select(x => x.InstallerUrl).Distinct().Count() > 1)
                {
                    Logger.Error(Resources.MultipleInstallerUrlFound_Error);
                    return false;
                }

                this.InstallerUrl = installerManifest.Installers.First().InstallerUrl;
            }

            this.PackageFile = await DownloadPackageFile(this.InstallerUrl);

            if (string.IsNullOrEmpty(this.PackageFile))
            {
                return false;
            }

            PackageParser.UpdateInstallerNodes(installerManifest, this.InstallerUrl, this.PackageFile);

            return true;
        }
    }
}
>>>>>>> 6b69c51b
<|MERGE_RESOLUTION|>--- conflicted
+++ resolved
@@ -1,4 +1,3 @@
-<<<<<<< HEAD
 ﻿// Copyright (c) Microsoft. All rights reserved.
 // Licensed under the MIT license.
 
@@ -16,6 +15,7 @@
     using Microsoft.WingetCreateCLI.Telemetry;
     using Microsoft.WingetCreateCLI.Telemetry.Events;
     using Microsoft.WingetCreateCore;
+    using Microsoft.WingetCreateCore.Common;
     using Microsoft.WingetCreateCore.Models;
     using Microsoft.WingetCreateCore.Models.DefaultLocale;
     using Microsoft.WingetCreateCore.Models.Installer;
@@ -45,257 +45,8 @@
 
         /// <summary>
         /// Gets or sets the id used for looking up an existing manifest in the Windows Package Manager repository.
-        /// </summary>
-        [Option('i', "id", Required = true, HelpText = "Id_HelpText", ResourceType = typeof(Resources))]
-        public string Id { get; set; }
-
-        /// <summary>
-        /// Gets or sets the new value used to update the manifest version element.
-        /// </summary>
-        [Option('v', "version", Required = false, HelpText = "Version_HelpText", ResourceType = typeof(Resources))]
-        public string Version { get; set; }
-
-        /// <summary>
-        /// Gets or sets the new value used to update the manifest installer url element.
-        /// </summary>
-        [Option('u', "url", Required = false, HelpText = "InstallerUrl_HelpText", ResourceType = typeof(Resources))]
-        public string InstallerUrl { get; set; }
-
-        /// <summary>
-        /// Gets or sets the outputPath where the generated manifest file should be saved to.
-        /// </summary>
-        [Option('o', "out", Required = false, HelpText = "OutputDirectory_HelpText", ResourceType = typeof(Resources))]
-        public string OutputDir { get; set; }
-
-        /// <summary>
-        /// Gets or sets a value indicating whether or not the updated manifest should be submitted to Github.
-        /// </summary>
-        [Option('s', "submit", Required = false, HelpText = "SubmitToWinget_HelpText", ResourceType = typeof(Resources))]
-        public bool SubmitToGitHub { get; set; }
-
-        /// <summary>
-        /// Gets or sets the package file used for parsing and extracting relevant installer metadata.
-        /// </summary>
-        private string PackageFile { get; set; }
-
-        /// <summary>
-        /// Executes the update command flow.
-        /// </summary>
-        /// <returns>Boolean representing success or fail of the command.</returns>
-        public override async Task<bool> Execute()
-        {
-            CommandExecutedEvent commandEvent = new CommandExecutedEvent
-            {
-                Command = nameof(UpdateCommand),
-                InstallerUrl = this.InstallerUrl,
-                Id = this.Id,
-                Version = this.Version,
-                HasGitHubToken = !string.IsNullOrEmpty(this.GitHubToken),
-            };
-
-            try
-            {
-                if (!await this.SetAndCheckGitHubToken())
-                {
-                    return false;
-                }
-
-                Logger.DebugLocalized(nameof(Resources.RetrievingManifest_Message), this.Id);
-                List<string> latestManifestContent;
-
-                try
-                {
-                    latestManifestContent = await this.GitHubClient.GetLatestManifestContentAsync(this.Id);
-                }
-                catch (Octokit.NotFoundException e)
-                {
-                    Logger.ErrorLocalized(nameof(Resources.Error_Prefix), e.Message);
-                    Logger.ErrorLocalized(nameof(Resources.OctokitNotFound_Error));
-                    return false;
-                }
-
-                return await this.ExecuteManifestUpdate(latestManifestContent, commandEvent);
-            }
-            finally
-            {
-                TelemetryManager.Log.WriteEvent(commandEvent);
-            }
-        }
-
-        /// <summary>
-        /// Executes the main update logic on the manifests to be updated.
-        /// </summary>
-        /// <param name="latestManifestContent">List of manifests to be updated.</param>
-        /// <param name="commandEvent">Command telemetry event.</param>
-        /// <returns>Boolean value indicating whether the update execution was successful.</returns>
-        public async Task<bool> ExecuteManifestUpdate(List<string> latestManifestContent, CommandExecutedEvent commandEvent)
-        {
-            Manifests manifests = new Manifests();
-
-            DeserializeManifestContents(latestManifestContent, manifests);
-
-            if (manifests.SingletonManifest != null)
-            {
-                manifests = ConvertSingletonToMultifileManifest(manifests.SingletonManifest);
-            }
-
-            if (!await this.UpdateManifest(manifests))
-            {
-                return false;
-            }
-
-            DisplayManifestPreview(manifests);
-
-            if (string.IsNullOrEmpty(this.OutputDir))
-            {
-                this.OutputDir = Directory.GetCurrentDirectory();
-            }
-
-            string manifestDirectoryPath = SaveManifestDirToLocalPath(manifests, this.OutputDir);
-
-            if (ValidateManifest(manifestDirectoryPath))
-            {
-                return commandEvent.IsSuccessful = !this.SubmitToGitHub
-                    || await this.GitHubSubmitManifests(manifests, this.GitHubToken);
-            }
-            else
-            {
-                return false;
-            }
-        }
-
-        private static Manifests ConvertSingletonToMultifileManifest(SingletonManifest singletonManifest)
-        {
-            // Create automapping configuration
-            var config = new MapperConfiguration(cfg =>
-            {
-                cfg.AllowNullCollections = true;
-                cfg.CreateMap<SingletonManifest, VersionManifest>().ForMember(dest => dest.DefaultLocale, opt => { opt.MapFrom(src => src.PackageLocale); });
-                cfg.CreateMap<SingletonManifest, DefaultLocaleManifest>();
-                cfg.CreateMap<SingletonManifest, InstallerManifest>();
-                cfg.CreateMap<WingetCreateCore.Models.Singleton.Dependencies, WingetCreateCore.Models.Installer.Dependencies>();
-                cfg.CreateMap<WingetCreateCore.Models.Singleton.Installer, WingetCreateCore.Models.Installer.Installer>();
-                cfg.CreateMap<WingetCreateCore.Models.Singleton.InstallerSwitches, WingetCreateCore.Models.Installer.InstallerSwitches>();
-            });
-            var mapper = config.CreateMapper();
-
-            Manifests manifests = new Manifests();
-
-            manifests.VersionManifest = mapper.Map<VersionManifest>(singletonManifest);
-            manifests.InstallerManifest = mapper.Map<InstallerManifest>(singletonManifest);
-            manifests.DefaultLocaleManifest = mapper.Map<DefaultLocaleManifest>(singletonManifest);
-
-            // ManifestType gets overwritten by source. Revert to proper ManifestType.
-            manifests.VersionManifest.ManifestType = "version";
-            manifests.InstallerManifest.ManifestType = "installer";
-            manifests.DefaultLocaleManifest.ManifestType = "defaultLocale";
-
-            return manifests;
-        }
-
-        private static void UpdatePropertyForLocaleManifests(string propertyName, string value, List<LocaleManifest> localeManifests)
-        {
-            foreach (LocaleManifest manifest in localeManifests)
-            {
-                manifest.GetType().GetProperty(propertyName).SetValue(manifest, value);
-            }
-        }
-
-        private async Task<bool> UpdateManifest(Manifests manifests)
-        {
-            VersionManifest versionManifest = manifests.VersionManifest;
-            InstallerManifest installerManifest = manifests.InstallerManifest;
-            DefaultLocaleManifest defaultLocaleManifest = manifests.DefaultLocaleManifest;
-            List<LocaleManifest> localeManifests = manifests.LocaleManifests;
-
-            // Ensure that capitalization matches between folder structure and package ID
-            versionManifest.PackageIdentifier = this.Id;
-            installerManifest.PackageIdentifier = this.Id;
-            defaultLocaleManifest.PackageIdentifier = this.Id;
-            UpdatePropertyForLocaleManifests(nameof(LocaleManifest.PackageIdentifier), this.Id, localeManifests);
-
-            if (!string.IsNullOrEmpty(this.Version))
-            {
-                versionManifest.PackageVersion = this.Version;
-                installerManifest.PackageVersion = this.Version;
-                defaultLocaleManifest.PackageVersion = this.Version;
-                UpdatePropertyForLocaleManifests(nameof(LocaleManifest.PackageVersion), this.Version, localeManifests);
-            }
-
-            if (installerManifest.Installers.Select(x => x.InstallerUrl).Distinct().Count() > 1)
-            {
-                Logger.Error(Resources.MultipleInstallerUrlFound_Error);
-                return false;
-            }
-
-            if (string.IsNullOrEmpty(this.InstallerUrl))
-            {
-                this.InstallerUrl = installerManifest.Installers.First().InstallerUrl;
-            }
-
-            this.PackageFile = await DownloadPackageFile(this.InstallerUrl);
-
-            if (string.IsNullOrEmpty(this.PackageFile))
-            {
-                return false;
-            }
-
-            PackageParser.UpdateInstallerNodes(installerManifest, this.InstallerUrl, this.PackageFile);
-
-            return true;
-        }
-    }
-}
-=======
-﻿// Copyright (c) Microsoft. All rights reserved.
-// Licensed under the MIT license.
-
-namespace Microsoft.WingetCreateCLI.Commands
-{
-    using System.Collections.Generic;
-    using System.IO;
-    using System.Linq;
-    using System.Threading.Tasks;
-    using AutoMapper;
-    using CommandLine;
-    using CommandLine.Text;
-    using Microsoft.WingetCreateCLI.Logging;
-    using Microsoft.WingetCreateCLI.Properties;
-    using Microsoft.WingetCreateCLI.Telemetry;
-    using Microsoft.WingetCreateCLI.Telemetry.Events;
-    using Microsoft.WingetCreateCore;
-    using Microsoft.WingetCreateCore.Common;
-    using Microsoft.WingetCreateCore.Models;
-    using Microsoft.WingetCreateCore.Models.DefaultLocale;
-    using Microsoft.WingetCreateCore.Models.Installer;
-    using Microsoft.WingetCreateCore.Models.Locale;
-    using Microsoft.WingetCreateCore.Models.Singleton;
-    using Microsoft.WingetCreateCore.Models.Version;
-
-    /// <summary>
-    /// Command for updating the elements of an existing or local manifest.
-    /// </summary>
-    [Verb("update", HelpText = "UpdateCommand_HelpText", ResourceType = typeof(Resources))]
-    public class UpdateCommand : BaseCommand
-    {
-        /// <summary>
-        /// Gets the usage examples for the update command.
-        /// </summary>
-        [Usage(ApplicationAlias = ProgramApplicationAlias)]
-        public static IEnumerable<Example> Examples
-        {
-            get
-            {
-                yield return new Example(Resources.Example_UpdateCommand_SearchAndUpdateVersion, new UpdateCommand { Id = "<PackageIdentifier>", Version = "<Version>" });
-                yield return new Example(Resources.Example_UpdateCommand_SearchAndUpdateInstallerURL, new UpdateCommand { Id = "<PackageIdentifier>", InstallerUrl = "<InstallerUrl>" });
-                yield return new Example(Resources.Example_UpdateCommand_SaveAndPublish, new UpdateCommand { Id = "<PackageIdentifier>", Version = "<Version>", OutputDir = "<OutputDirectory>", GitHubToken = "<GitHubPersonalAccessToken>" });
-            }
-        }
-
-        /// <summary>
-        /// Gets or sets the id used for looking up an existing manifest in the Windows Package Manager repository.
-        /// </summary>
-        [Option('i', "id", Required = true, HelpText = "Id_HelpText", ResourceType = typeof(Resources))]
+        /// </summary>
+        [Value(0, MetaName = "PackageIdentifier", Required = true, HelpText = "PackageIdentifier_HelpText", ResourceType = typeof(Resources))]
         public string Id { get; set; }
 
         /// <summary>
@@ -359,48 +110,59 @@
                     return false;
                 }
 
-                Manifests manifests = new Manifests();
-
-                DeserializeManifestContents(latestManifestContent, manifests);
-
-                if (manifests.SingletonManifest != null)
-                {
-                    manifests = ConvertSingletonToMultifileManifest(manifests.SingletonManifest);
-                }
-
-                if (!await this.UpdateManifest(manifests))
-                {
-                    return false;
-                }
-
-                DisplayManifestPreview(manifests);
-
-                if (string.IsNullOrEmpty(this.OutputDir))
-                {
-                    this.OutputDir = Directory.GetCurrentDirectory();
-                }
-
-                string manifestDirectoryPath = SaveManifestDirToLocalPath(manifests, this.OutputDir);
-
-                if (ValidateManifest(manifestDirectoryPath))
-                {
-                    if (this.SubmitToGitHub)
-                    {
-                        return await this.SetAndCheckGitHubToken()
-                            ? (commandEvent.IsSuccessful = await this.GitHubSubmitManifests(manifests, this.GitHubToken))
-                            : false;
-                    }
-
-                    return commandEvent.IsSuccessful = true;
-                }
-                else
-                {
-                    return false;
-                }
-            }
-            finally
-            {
-                TelemetryManager.Log.WriteEvent(commandEvent);
+                return await this.ExecuteManifestUpdate(latestManifestContent, commandEvent);
+            }
+            finally
+            {
+                TelemetryManager.Log.WriteEvent(commandEvent);
+            }
+        }
+
+        /// <summary>
+        /// Executes the main update logic on the manifests to be updated.
+        /// </summary>
+        /// <param name="latestManifestContent">List of manifests to be updated.</param>
+        /// <param name="commandEvent">Command telemetry event.</param>
+        /// <returns>Boolean value indicating whether the update execution was successful.</returns>
+        public async Task<bool> ExecuteManifestUpdate(List<string> latestManifestContent, CommandExecutedEvent commandEvent)
+        {
+            Manifests manifests = new Manifests();
+
+            DeserializeManifestContents(latestManifestContent, manifests);
+
+            if (manifests.SingletonManifest != null)
+            {
+                manifests = ConvertSingletonToMultifileManifest(manifests.SingletonManifest);
+            }
+
+            if (!await this.UpdateManifest(manifests))
+            {
+                return false;
+            }
+
+            DisplayManifestPreview(manifests);
+
+            if (string.IsNullOrEmpty(this.OutputDir))
+            {
+                this.OutputDir = Directory.GetCurrentDirectory();
+            }
+
+            string manifestDirectoryPath = SaveManifestDirToLocalPath(manifests, this.OutputDir);
+
+            if (ValidateManifest(manifestDirectoryPath))
+            {
+                if (this.SubmitToGitHub)
+                {
+                    return await this.SetAndCheckGitHubToken()
+                        ? (commandEvent.IsSuccessful = await this.GitHubSubmitManifests(manifests, this.GitHubToken))
+                        : false;
+                }
+
+                return commandEvent.IsSuccessful = true;
+            }
+            else
+            {
+                return false;
             }
         }
 
@@ -462,14 +224,14 @@
                 UpdatePropertyForLocaleManifests(nameof(LocaleManifest.PackageVersion), this.Version, localeManifests);
             }
 
-            if (string.IsNullOrEmpty(this.InstallerUrl))
-            {
-                if (installerManifest.Installers.Select(x => x.InstallerUrl).Distinct().Count() > 1)
-                {
-                    Logger.Error(Resources.MultipleInstallerUrlFound_Error);
-                    return false;
-                }
-
+            if (installerManifest.Installers.Select(x => x.InstallerUrl).Distinct().Count() > 1)
+            {
+                Logger.Error(Resources.MultipleInstallerUrlFound_Error);
+                return false;
+            }
+
+            if (string.IsNullOrEmpty(this.InstallerUrl))
+            {
                 this.InstallerUrl = installerManifest.Installers.First().InstallerUrl;
             }
 
@@ -485,5 +247,4 @@
             return true;
         }
     }
-}
->>>>>>> 6b69c51b
+}