﻿// Copyright (c) Microsoft. All rights reserved.
// Licensed under the MIT license.

namespace Microsoft.WingetCreateCLI.Commands
{
    using System.Collections.Generic;
    using System.IO;
    using System.Linq;
    using System.Threading.Tasks;
    using CommandLine;
    using CommandLine.Text;
    using Microsoft.WingetCreateCLI.Logging;
    using Microsoft.WingetCreateCLI.Properties;
    using Microsoft.WingetCreateCLI.Telemetry;
    using Microsoft.WingetCreateCLI.Telemetry.Events;
    using Microsoft.WingetCreateCore;
    using Microsoft.WingetCreateCore.Models;
    using Microsoft.WingetCreateCore.Models.Singleton;

    /// <summary>
    /// Command to validate and submit a manifest to the GitHub Windows Package Manager repository.
    /// </summary>
    [Verb("submit", HelpText = "SubmitCommand_HelpText", ResourceType = typeof(Resources))]
    public class SubmitCommand : BaseCommand
    {
        /// <summary>
        /// Gets the usage examples for the submit command.
        /// </summary>
        [Usage(ApplicationAlias = ProgramApplicationAlias)]
        public static IEnumerable<Example> Examples
        {
            get
            {
                yield return new Example(
                    Resources.Example_SubmitCommand_SubmitLocalManifest,
                    new SubmitCommand { Path = "<PathToManifest>", GitHubToken = "<GitHubPersonalAccessToken>", PRTitle = "<PullRequestTitle>" });
            }
        }

        /// <summary>
        /// Gets or sets the path to a singleton manifest file.
        /// </summary>
        [Value(0, MetaName = "Path", Required = true, HelpText = "Path_HelpText", ResourceType = typeof(Resources))]
        public string Path { get; set; }

        /// <summary>
        /// Gets or sets the previous version to replace from the Windows Package Manager repository.
        /// </summary>
        [Value(1, MetaName = "ReplaceVersion", Required = false, HelpText = "ReplaceVersion_HelpText", ResourceType = typeof(Resources))]
        public string ReplaceVersion { get; set; }

        /// <summary>
        /// Gets or sets the title for the pull request.
        /// </summary>
        [Option('p', "prtitle", Required = false, HelpText = "PullRequestTitle_HelpText", ResourceType = typeof(Resources))]
        public override string PRTitle { get => base.PRTitle; set => base.PRTitle = value; }

        /// <summary>
        /// Gets or sets a value indicating whether or not to replace a previous version of the manifest with the update.
        /// </summary>
        [Option('r', "replace", Required = false, HelpText = "ReplacePrevious_HelpText", ResourceType = typeof(Resources))]
        public bool Replace { get; set; }

        /// <summary>
        /// Gets or sets the GitHub token used to submit a pull request on behalf of the user.
        /// </summary>
        [Option('t', "token", Required = false, HelpText = "GitHubToken_HelpText", ResourceType = typeof(Resources))]
        public override string GitHubToken { get => base.GitHubToken; set => base.GitHubToken = value; }

        /// <summary>
        /// Gets or sets the unbound arguments that exist after the first positional parameter.
        /// </summary>
        [Value(1, Hidden = true)]
        public IList<string> UnboundArgs { get; set; } = new List<string>();

        /// <summary>
        /// Executes the submit command flow.
        /// </summary>
        /// <returns>Boolean representing success or fail of the command.</returns>
        public override async Task<bool> Execute()
        {
            CommandExecutedEvent commandEvent = new CommandExecutedEvent
            {
                Command = nameof(SubmitCommand),
                HasGitHubToken = !string.IsNullOrEmpty(this.GitHubToken),
            };

            try
            {
                if (this.UnboundArgs.Any())
                {
                    Logger.ErrorLocalized(nameof(Resources.UnboundArguments_Message), string.Join(" ", this.UnboundArgs));
                    Logger.WarnLocalized(nameof(Resources.VerifyCommandUsage_Message));
                    return false;
                }

                if (!await this.LoadGitHubClient(true))
                {
                    return false;
                }

                return commandEvent.IsSuccessful = await this.SubmitManifest();
            }
            finally
            {
                TelemetryManager.Log.WriteEvent(commandEvent);
            }
        }

        private async Task<bool> SubmitManifest()
        {
            string expandedPath = System.Environment.ExpandEnvironmentVariables(this.Path);

            if (File.Exists(expandedPath) && ValidateManifest(expandedPath))
            {
                Manifests manifests = new Manifests();
<<<<<<< HEAD
                manifests.SingletonManifest = Serialization.DeserializeFromPath<SingletonManifest>(this.Path);
                return await this.GitHubSubmitManifests(manifests, this.PRTitle, this.Replace, this.ReplaceVersion);
=======
                manifests.SingletonManifest = Serialization.DeserializeFromPath<SingletonManifest>(expandedPath);
                return await this.GitHubSubmitManifests(manifests, this.PRTitle);
>>>>>>> 7c8577f5
            }
            else if (Directory.Exists(expandedPath) && ValidateManifest(expandedPath))
            {
                List<string> manifestContents = Directory.GetFiles(expandedPath).Select(f => File.ReadAllText(f)).ToList();
                Manifests manifests = Serialization.DeserializeManifestContents(manifestContents);
                return await this.GitHubSubmitManifests(manifests, this.PRTitle, this.Replace, this.ReplaceVersion);
            }
            else
            {
                Logger.ErrorLocalized(nameof(Resources.Error_Prefix), Resources.PathDoesNotExist_Warning);
                return false;
            }
        }
    }
}<|MERGE_RESOLUTION|>--- conflicted
+++ resolved
@@ -114,13 +114,8 @@
             if (File.Exists(expandedPath) && ValidateManifest(expandedPath))
             {
                 Manifests manifests = new Manifests();
-<<<<<<< HEAD
-                manifests.SingletonManifest = Serialization.DeserializeFromPath<SingletonManifest>(this.Path);
+                manifests.SingletonManifest = Serialization.DeserializeFromPath<SingletonManifest>(expandedPath);
                 return await this.GitHubSubmitManifests(manifests, this.PRTitle, this.Replace, this.ReplaceVersion);
-=======
-                manifests.SingletonManifest = Serialization.DeserializeFromPath<SingletonManifest>(expandedPath);
-                return await this.GitHubSubmitManifests(manifests, this.PRTitle);
->>>>>>> 7c8577f5
             }
             else if (Directory.Exists(expandedPath) && ValidateManifest(expandedPath))
             {
