﻿// Copyright (c) Microsoft. All rights reserved.
// Licensed under the MIT license.

namespace Microsoft.WingetCreateCLI.Commands
{
    using System;
    using System.Collections.Generic;
    using System.ComponentModel.DataAnnotations;
    using System.IO;
    using System.Linq;
    using System.Reflection;
    using System.Threading.Tasks;
    using CommandLine;
    using CommandLine.Text;
    using Microsoft.WingetCreateCLI.Logging;
    using Microsoft.WingetCreateCLI.Properties;
    using Microsoft.WingetCreateCLI.Telemetry;
    using Microsoft.WingetCreateCLI.Telemetry.Events;
    using Microsoft.WingetCreateCore;
    using Microsoft.WingetCreateCore.Common;
    using Microsoft.WingetCreateCore.Models;
    using Microsoft.WingetCreateCore.Models.DefaultLocale;
    using Microsoft.WingetCreateCore.Models.Installer;
    using Microsoft.WingetCreateCore.Models.Version;
    using Sharprompt;

    /// <summary>
    /// Command to launch a wizard that prompt users for information to generate a new manifest.
    /// </summary>
    [Verb("new", HelpText = "NewCommand_HelpText", ResourceType = typeof(Resources))]
    public class NewCommand : BaseCommand
    {
        /// <summary>
        /// The url path to the manifest documentation site.
        /// </summary>
        private const string ManifestDocumentationUrl = "https://github.com/microsoft/winget-cli/blob/master/doc/ManifestSpecv1.0.md";

        /// <summary>
        /// Installer types for which we can trust that the detected architecture is correct, so don't need to prompt the user to confirm.
        /// </summary>
        private static readonly InstallerType[] ReliableArchitectureInstallerTypes = new[] { InstallerType.Msi, InstallerType.Msix, InstallerType.Appx };

        /// <summary>
        /// Gets the usage examples for the New command.
        /// </summary>
        [Usage(ApplicationAlias = ProgramApplicationAlias)]
        public static IEnumerable<Example> Examples
        {
            get
            {
                yield return new Example(Resources.Example_NewCommand_StartFromScratch, new NewCommand { });
                yield return new Example(Resources.Example_NewCommand_DownloadInstaller, new NewCommand { InstallerUrls = new string[] { "<InstallerUrl1>", "<InstallerUrl2>, .." } });
                yield return new Example(Resources.Example_NewCommand_SaveLocallyOrSubmit, new NewCommand
                {
                    InstallerUrls = new string[] { "<InstallerUrl1>", "<InstallerUrl2>, .." },
                    OutputDir = "<OutputDirectory>",
                    GitHubToken = "<GitHubPersonalAccessToken>",
                });
            }
        }

        /// <summary>
        /// Gets or sets the installer URL(s) used for downloading and parsing the installer file(s).
        /// </summary>
        [Value(0, MetaName = "urls", Required = false, HelpText = "InstallerUrl_HelpText", ResourceType = typeof(Resources))]
        public IEnumerable<string> InstallerUrls { get; set; }

        /// <summary>
        /// Gets or sets the outputPath where the generated manifest file should be saved to.
        /// </summary>
        [Option('o', "out", Required = false, HelpText = "OutputDirectory_HelpText", ResourceType = typeof(Resources))]
        public string OutputDir { get; set; }

        /// <summary>
        /// Executes the new command flow.
        /// </summary>
        /// <returns>Boolean representing success or fail of the command.</returns>
        public override async Task<bool> Execute()
        {
            CommandExecutedEvent commandEvent = new CommandExecutedEvent
            {
                Command = nameof(NewCommand),
                InstallerUrl = string.Join(',', this.InstallerUrls),
                HasGitHubToken = !string.IsNullOrEmpty(this.GitHubToken),
            };

            try
            {
                Prompt.Symbols.Done = new Symbol(string.Empty, string.Empty);
                Prompt.Symbols.Prompt = new Symbol(string.Empty, string.Empty);

                Manifests manifests = new Manifests();

                if (!this.InstallerUrls.Any())
                {
                    this.InstallerUrls = PromptProperty(
                        new Installer(),
                        this.InstallerUrls,
                        nameof(Installer.InstallerUrl));
                    Console.Clear();
                }

                var packageFiles = await DownloadInstallers(this.InstallerUrls);
                if (packageFiles == null)
                {
                    return false;
                }

                if (!PackageParser.ParsePackages(packageFiles, this.InstallerUrls, manifests))
                {
                    Logger.ErrorLocalized(nameof(Resources.PackageParsing_Error));
                    return false;
                }

                Console.WriteLine(Resources.NewCommand_Header);
                Console.WriteLine();
                Logger.InfoLocalized(nameof(Resources.ManifestDocumentation_HelpText), ManifestDocumentationUrl);
                Console.WriteLine();
                Console.WriteLine(Resources.NewCommand_Description);
                Console.WriteLine();

                Logger.DebugLocalized(nameof(Resources.EnterFollowingFields_Message));

                do
                {
                    if (!await this.PromptPackageIdentifierAndCheckDuplicates(manifests))
                    {
                        Console.WriteLine();
                        Logger.ErrorLocalized(nameof(Resources.PackageIdAlreadyExists_Error));
                        return false;
                    }

                    PromptRequiredProperties(manifests.VersionManifest);
                    PromptRequiredProperties(manifests.InstallerManifest, manifests.VersionManifest);
                    PromptRequiredProperties(manifests.DefaultLocaleManifest, manifests.VersionManifest);
                    Console.WriteLine();
                    DisplayManifestPreview(manifests);
                }
                while (Prompt.Confirm(Resources.ConfirmManifestCreation_Message));

                if (string.IsNullOrEmpty(this.OutputDir))
                {
                    this.OutputDir = Directory.GetCurrentDirectory();
                }

                string manifestDirectoryPath = SaveManifestDirToLocalPath(manifests, this.OutputDir);

<<<<<<< HEAD
                bool isManifestValid = ValidateManifest(manifestDirectoryPath);

                if (isManifestValid && Prompt.Confirm(Resources.ConfirmGitHubSubmitManifest_Message))
                {
                    if (await this.SetAndCheckGitHubToken())
                    {
                        return commandEvent.IsSuccessful = await this.GitHubSubmitManifests(manifests, this.GitHubToken);
                    }

                    return false;
                }
                else
                {
                    Console.WriteLine();
                    Logger.WarnLocalized(nameof(Resources.SkippingPullRequest_Message));
                    return commandEvent.IsSuccessful = isManifestValid;
                }
            }
            finally
            {
                TelemetryManager.Log.WriteEvent(commandEvent);
            }
=======
                if (!ValidateManifest(manifestDirectoryPath) ||
                    !Prompt.Confirm(Resources.ConfirmGitHubSubmitManifest_Message) ||
                    !await this.SetAndCheckGitHubToken())
                {
                    Console.WriteLine();
                    Logger.WarnLocalized(nameof(Resources.SkippingPullRequest_Message));
                    return false;
                }

                return commandEvent.IsSuccessful = await this.GitHubSubmitManifests(
                    manifests,
                    this.GitHubToken);
            }
            finally
            {
                TelemetryManager.Log.WriteEvent(commandEvent);
            }
>>>>>>> 457094c3
        }

        private static void PromptRequiredProperties<T>(T manifest, VersionManifest versionManifest = null)
        {
            var properties = manifest.GetType().GetProperties().ToList();
            var requiredProperties = properties.Where(p => p.GetCustomAttribute<RequiredAttribute>() != null).ToList();

            foreach (var property in requiredProperties)
            {
                if (property.PropertyType.IsGenericType)
                {
                    // Generic logic for handling nested object models
                    Type itemType = property.GetValue(manifest).GetType().GetGenericArguments().Single();

                    if (itemType.Name == nameof(Installer))
                    {
                        PromptInstallerProperties(manifest, property);
                    }
                }
                else if (property.PropertyType.IsValueType || property.PropertyType == typeof(string))
                {
                    if (property.Name == nameof(VersionManifest.PackageIdentifier) ||
                        property.Name == nameof(VersionManifest.ManifestType) ||
                        property.Name == nameof(VersionManifest.ManifestVersion))
                    {
                        continue;
                    }

                    if (property.Name == nameof(VersionManifest.PackageVersion) && versionManifest != null)
                    {
                        property.SetValue(manifest, versionManifest.PackageVersion);
                        continue;
                    }

                    if (property.Name == nameof(DefaultLocaleManifest.PackageLocale) && versionManifest != null)
                    {
                        property.SetValue(manifest, versionManifest.DefaultLocale);
                        continue;
                    }

                    var currentValue = property.GetValue(manifest);
                    var result = PromptProperty(manifest, currentValue, property.Name);
                    property.SetValue(manifest, result);
                    Logger.Trace($"Property [{property.Name}] set to the value [{result}]");
                }
            }
        }

        private static void PromptInstallerProperties<T>(T manifest, PropertyInfo property)
        {
            List<Installer> installers = new List<Installer>((ICollection<Installer>)property.GetValue(manifest));
            foreach (var installer in installers)
            {
                var installerProperties = installer.GetType().GetProperties().ToList();

                var requiredInstallerProperties = installerProperties
                    .Where(p => Attribute.IsDefined(p, typeof(RequiredAttribute)) || p.Name == nameof(InstallerType)).ToList();

                bool prompted = false;

                // If we know the installertype is EXE, prompt the user for installer switches (silent and silentwithprogress)
                if (installer.InstallerType == InstallerType.Exe)
                {
                    Console.WriteLine();
                    Logger.Debug($"Additional metadata needed for installer from {installer.InstallerUrl}");
                    prompted = true;

                    PromptInstallerSwitchesForExe(manifest);
                }

                foreach (var requiredProperty in requiredInstallerProperties)
                {
                    var currentValue = requiredProperty.GetValue(installer);

                    // Only prompt if the value isn't already set, or if it's the Architecture property and we don't trust the parser to have gotten it correct for this InstallerType.
                    if (currentValue == null ||
                        (requiredProperty.Name == nameof(Installer.Architecture) && !ReliableArchitectureInstallerTypes.Contains(installer.InstallerType.Value)))
                    {
                        if (!prompted)
                        {
                            Console.WriteLine();
                            Logger.Debug($"Additional metadata needed for installer from {installer.InstallerUrl}");
                            prompted = true;
                        }

                        var result = PromptProperty(installer, currentValue, requiredProperty.Name);
                        requiredProperty.SetValue(installer, result);
                    }
                }
            }
        }

        private static void PromptInstallerSwitchesForExe<T>(T manifest)
        {
            InstallerSwitches installerSwitches = new InstallerSwitches();

            var silentSwitchResult = PromptProperty(installerSwitches, installerSwitches.Silent, nameof(InstallerSwitches.Silent));
            var silentWithProgressSwitchResult = PromptProperty(installerSwitches, installerSwitches.SilentWithProgress, nameof(InstallerSwitches.SilentWithProgress));

            bool updateSwitches = false;

            if (!string.IsNullOrEmpty(silentSwitchResult))
            {
                installerSwitches.Silent = silentSwitchResult;
                updateSwitches = true;
            }

            if (!string.IsNullOrEmpty(silentWithProgressSwitchResult))
            {
                installerSwitches.SilentWithProgress = silentWithProgressSwitchResult;
                updateSwitches = true;
            }

            if (updateSwitches)
            {
                manifest.GetType().GetProperty(nameof(InstallerSwitches)).SetValue(manifest, installerSwitches);
            }
        }

        private static T PromptProperty<T>(object model, T property, string memberName, string message = null)
        {
            message ??= $"[{memberName}] " +
            Resources.ResourceManager.GetString($"{memberName}_KeywordDescription") ?? memberName;
            if (property?.GetType().IsEnum ?? false)
            {
                // For enums, we want to call Prompt.Select<T>, specifically the overload that takes 4 parameters
                var generic = typeof(Prompt)
                    .GetMethods()
                    .Where(mi => mi.Name == nameof(Prompt.Select) && mi.GetParameters().Length == 5)
                    .Single()
                    .MakeGenericMethod(property.GetType());

                return (T)generic.Invoke(null, new object[] { message, property.GetType().GetEnumValues(), null, property, null });
            }
            else if (typeof(T) != typeof(string) && typeof(IEnumerable<string>).IsAssignableFrom(typeof(T)))
            {
                // If property is an IEnumerable<string>, we take in a comma-delimited string, and validate each split item, then return the split array
                string promptResult = Prompt.Input<string>(message, null, new[] { FieldValidation.ValidateProperty(model, memberName, property) });
                return (T)(object)promptResult?.Split(',', StringSplitOptions.RemoveEmptyEntries | StringSplitOptions.TrimEntries);
            }
            else
            {
                var promptResult = Prompt.Input<T>(message, property, new[] { FieldValidation.ValidateProperty(model, memberName, property) });
                return promptResult is string str ? (T)(object)str.Trim() : promptResult;
            }
        }

        /// <summary>
        /// Prompts for the package identifier and checks if the package identifier already exists.
        /// If the package identifier is valid, the value is applied to the other manifests.
        /// </summary>
        /// <param name="manifests">Manifests object model.</param>
        /// <returns>Boolean value indicating whether the package identifier is valid.</returns>
        private async Task<bool> PromptPackageIdentifierAndCheckDuplicates(Manifests manifests)
        {
            GitHub client = new GitHub(this.GitHubToken, this.WingetRepoOwner, this.WingetRepo);

            if (!string.IsNullOrEmpty(this.GitHubToken))
            {
                if (!await this.SetAndCheckGitHubToken())
                {
                    return false;
                }
            }

            VersionManifest versionManifest = manifests.VersionManifest;
            versionManifest.PackageIdentifier = PromptProperty(versionManifest, versionManifest.PackageIdentifier, nameof(versionManifest.PackageIdentifier));

            string exactMatch = await client.FindPackageId(versionManifest.PackageIdentifier);
            if (!string.IsNullOrEmpty(exactMatch))
            {
                return false;
            }
            else
            {
                manifests.InstallerManifest.PackageIdentifier = versionManifest.PackageIdentifier;
                manifests.DefaultLocaleManifest.PackageIdentifier = versionManifest.PackageIdentifier;
                return true;
            }
        }
    }
}
<|MERGE_RESOLUTION|>--- conflicted
+++ resolved
@@ -16,8 +16,8 @@
     using Microsoft.WingetCreateCLI.Properties;
     using Microsoft.WingetCreateCLI.Telemetry;
     using Microsoft.WingetCreateCLI.Telemetry.Events;
-    using Microsoft.WingetCreateCore;
-    using Microsoft.WingetCreateCore.Common;
+    using Microsoft.WingetCreateCore;
+    using Microsoft.WingetCreateCore.Common;
     using Microsoft.WingetCreateCore.Models;
     using Microsoft.WingetCreateCore.Models.DefaultLocale;
     using Microsoft.WingetCreateCore.Models.Installer;
@@ -49,10 +49,10 @@
             get
             {
                 yield return new Example(Resources.Example_NewCommand_StartFromScratch, new NewCommand { });
-                yield return new Example(Resources.Example_NewCommand_DownloadInstaller, new NewCommand { InstallerUrls = new string[] { "<InstallerUrl1>", "<InstallerUrl2>, .." } });
+                yield return new Example(Resources.Example_NewCommand_DownloadInstaller, new NewCommand { InstallerUrls = new string[] { "<InstallerUrl1>", "<InstallerUrl2>, .." } });
                 yield return new Example(Resources.Example_NewCommand_SaveLocallyOrSubmit, new NewCommand
                 {
-                    InstallerUrls = new string[] { "<InstallerUrl1>", "<InstallerUrl2>, .." },
+                    InstallerUrls = new string[] { "<InstallerUrl1>", "<InstallerUrl2>, .." },
                     OutputDir = "<OutputDirectory>",
                     GitHubToken = "<GitHubPersonalAccessToken>",
                 });
@@ -60,10 +60,10 @@
         }
 
         /// <summary>
-        /// Gets or sets the installer URL(s) used for downloading and parsing the installer file(s).
-        /// </summary>
-        [Value(0, MetaName = "urls", Required = false, HelpText = "InstallerUrl_HelpText", ResourceType = typeof(Resources))]
-        public IEnumerable<string> InstallerUrls { get; set; }
+        /// Gets or sets the installer URL(s) used for downloading and parsing the installer file(s).
+        /// </summary>
+        [Value(0, MetaName = "urls", Required = false, HelpText = "InstallerUrl_HelpText", ResourceType = typeof(Resources))]
+        public IEnumerable<string> InstallerUrls { get; set; }
 
         /// <summary>
         /// Gets or sets the outputPath where the generated manifest file should be saved to.
@@ -80,7 +80,7 @@
             CommandExecutedEvent commandEvent = new CommandExecutedEvent
             {
                 Command = nameof(NewCommand),
-                InstallerUrl = string.Join(',', this.InstallerUrls),
+                InstallerUrl = string.Join(',', this.InstallerUrls),
                 HasGitHubToken = !string.IsNullOrEmpty(this.GitHubToken),
             };
 
@@ -91,26 +91,26 @@
 
                 Manifests manifests = new Manifests();
 
-                if (!this.InstallerUrls.Any())
-                {
-                    this.InstallerUrls = PromptProperty(
+                if (!this.InstallerUrls.Any())
+                {
+                    this.InstallerUrls = PromptProperty(
                         new Installer(),
-                        this.InstallerUrls,
+                        this.InstallerUrls,
                         nameof(Installer.InstallerUrl));
-                    Console.Clear();
-                }
-
-                var packageFiles = await DownloadInstallers(this.InstallerUrls);
-                if (packageFiles == null)
+                    Console.Clear();
+                }
+
+                var packageFiles = await DownloadInstallers(this.InstallerUrls);
+                if (packageFiles == null)
                 {
                     return false;
                 }
 
-                if (!PackageParser.ParsePackages(packageFiles, this.InstallerUrls, manifests))
+                if (!PackageParser.ParsePackages(packageFiles, this.InstallerUrls, manifests))
                 {
                     Logger.ErrorLocalized(nameof(Resources.PackageParsing_Error));
                     return false;
-                }
+                }
 
                 Console.WriteLine(Resources.NewCommand_Header);
                 Console.WriteLine();
@@ -122,13 +122,13 @@
                 Logger.DebugLocalized(nameof(Resources.EnterFollowingFields_Message));
 
                 do
-                {
-                    if (!await this.PromptPackageIdentifierAndCheckDuplicates(manifests))
-                    {
-                        Console.WriteLine();
-                        Logger.ErrorLocalized(nameof(Resources.PackageIdAlreadyExists_Error));
-                        return false;
-                    }
+                {
+                    if (!await this.PromptPackageIdentifierAndCheckDuplicates(manifests))
+                    {
+                        Console.WriteLine();
+                        Logger.ErrorLocalized(nameof(Resources.PackageIdAlreadyExists_Error));
+                        return false;
+                    }
 
                     PromptRequiredProperties(manifests.VersionManifest);
                     PromptRequiredProperties(manifests.InstallerManifest, manifests.VersionManifest);
@@ -143,51 +143,31 @@
                     this.OutputDir = Directory.GetCurrentDirectory();
                 }
 
-                string manifestDirectoryPath = SaveManifestDirToLocalPath(manifests, this.OutputDir);
-
-<<<<<<< HEAD
-                bool isManifestValid = ValidateManifest(manifestDirectoryPath);
-
-                if (isManifestValid && Prompt.Confirm(Resources.ConfirmGitHubSubmitManifest_Message))
-                {
-                    if (await this.SetAndCheckGitHubToken())
-                    {
-                        return commandEvent.IsSuccessful = await this.GitHubSubmitManifests(manifests, this.GitHubToken);
-                    }
-
-                    return false;
-                }
-                else
-                {
+                string manifestDirectoryPath = SaveManifestDirToLocalPath(manifests, this.OutputDir);
+
+                bool isManifestValid = ValidateManifest(manifestDirectoryPath);
+
+                if (isManifestValid && Prompt.Confirm(Resources.ConfirmGitHubSubmitManifest_Message))
+                {
+                    if (await this.SetAndCheckGitHubToken())
+                    {
+                        return commandEvent.IsSuccessful = await this.GitHubSubmitManifests(manifests, this.GitHubToken);
+                    }
+
+                    return false;
+                }
+                else
+                {
                     Console.WriteLine();
                     Logger.WarnLocalized(nameof(Resources.SkippingPullRequest_Message));
-                    return commandEvent.IsSuccessful = isManifestValid;
+                    return commandEvent.IsSuccessful = isManifestValid;
                 }
             }
             finally
             {
                 TelemetryManager.Log.WriteEvent(commandEvent);
             }
-=======
-                if (!ValidateManifest(manifestDirectoryPath) ||
-                    !Prompt.Confirm(Resources.ConfirmGitHubSubmitManifest_Message) ||
-                    !await this.SetAndCheckGitHubToken())
-                {
-                    Console.WriteLine();
-                    Logger.WarnLocalized(nameof(Resources.SkippingPullRequest_Message));
-                    return false;
-                }
-
-                return commandEvent.IsSuccessful = await this.GitHubSubmitManifests(
-                    manifests,
-                    this.GitHubToken);
-            }
-            finally
-            {
-                TelemetryManager.Log.WriteEvent(commandEvent);
-            }
->>>>>>> 457094c3
-        }
+        }
 
         private static void PromptRequiredProperties<T>(T manifest, VersionManifest versionManifest = null)
         {
@@ -208,8 +188,8 @@
                 }
                 else if (property.PropertyType.IsValueType || property.PropertyType == typeof(string))
                 {
-                    if (property.Name == nameof(VersionManifest.PackageIdentifier) ||
-                        property.Name == nameof(VersionManifest.ManifestType) ||
+                    if (property.Name == nameof(VersionManifest.PackageIdentifier) ||
+                        property.Name == nameof(VersionManifest.ManifestType) ||
                         property.Name == nameof(VersionManifest.ManifestVersion))
                     {
                         continue;
@@ -233,47 +213,47 @@
                     Logger.Trace($"Property [{property.Name}] set to the value [{result}]");
                 }
             }
-        }
-
+        }
+
         private static void PromptInstallerProperties<T>(T manifest, PropertyInfo property)
         {
             List<Installer> installers = new List<Installer>((ICollection<Installer>)property.GetValue(manifest));
-            foreach (var installer in installers)
-            {
-                var installerProperties = installer.GetType().GetProperties().ToList();
-
-                var requiredInstallerProperties = installerProperties
-                    .Where(p => Attribute.IsDefined(p, typeof(RequiredAttribute)) || p.Name == nameof(InstallerType)).ToList();
-
-                bool prompted = false;
-
-                // If we know the installertype is EXE, prompt the user for installer switches (silent and silentwithprogress)
-                if (installer.InstallerType == InstallerType.Exe)
-                {
-                    Console.WriteLine();
-                    Logger.Debug($"Additional metadata needed for installer from {installer.InstallerUrl}");
-                    prompted = true;
-
-                    PromptInstallerSwitchesForExe(manifest);
-                }
-
-                foreach (var requiredProperty in requiredInstallerProperties)
-                {
-                    var currentValue = requiredProperty.GetValue(installer);
-
-                    // Only prompt if the value isn't already set, or if it's the Architecture property and we don't trust the parser to have gotten it correct for this InstallerType.
-                    if (currentValue == null ||
-                        (requiredProperty.Name == nameof(Installer.Architecture) && !ReliableArchitectureInstallerTypes.Contains(installer.InstallerType.Value)))
-                    {
-                        if (!prompted)
-                        {
-                            Console.WriteLine();
-                            Logger.Debug($"Additional metadata needed for installer from {installer.InstallerUrl}");
-                            prompted = true;
-                        }
-
-                        var result = PromptProperty(installer, currentValue, requiredProperty.Name);
-                        requiredProperty.SetValue(installer, result);
+            foreach (var installer in installers)
+            {
+                var installerProperties = installer.GetType().GetProperties().ToList();
+
+                var requiredInstallerProperties = installerProperties
+                    .Where(p => Attribute.IsDefined(p, typeof(RequiredAttribute)) || p.Name == nameof(InstallerType)).ToList();
+
+                bool prompted = false;
+
+                // If we know the installertype is EXE, prompt the user for installer switches (silent and silentwithprogress)
+                if (installer.InstallerType == InstallerType.Exe)
+                {
+                    Console.WriteLine();
+                    Logger.Debug($"Additional metadata needed for installer from {installer.InstallerUrl}");
+                    prompted = true;
+
+                    PromptInstallerSwitchesForExe(manifest);
+                }
+
+                foreach (var requiredProperty in requiredInstallerProperties)
+                {
+                    var currentValue = requiredProperty.GetValue(installer);
+
+                    // Only prompt if the value isn't already set, or if it's the Architecture property and we don't trust the parser to have gotten it correct for this InstallerType.
+                    if (currentValue == null ||
+                        (requiredProperty.Name == nameof(Installer.Architecture) && !ReliableArchitectureInstallerTypes.Contains(installer.InstallerType.Value)))
+                    {
+                        if (!prompted)
+                        {
+                            Console.WriteLine();
+                            Logger.Debug($"Additional metadata needed for installer from {installer.InstallerUrl}");
+                            prompted = true;
+                        }
+
+                        var result = PromptProperty(installer, currentValue, requiredProperty.Name);
+                        requiredProperty.SetValue(installer, result);
                     }
                 }
             }
@@ -321,51 +301,51 @@
 
                 return (T)generic.Invoke(null, new object[] { message, property.GetType().GetEnumValues(), null, property, null });
             }
-            else if (typeof(T) != typeof(string) && typeof(IEnumerable<string>).IsAssignableFrom(typeof(T)))
-            {
-                // If property is an IEnumerable<string>, we take in a comma-delimited string, and validate each split item, then return the split array
-                string promptResult = Prompt.Input<string>(message, null, new[] { FieldValidation.ValidateProperty(model, memberName, property) });
-                return (T)(object)promptResult?.Split(',', StringSplitOptions.RemoveEmptyEntries | StringSplitOptions.TrimEntries);
-            }
+            else if (typeof(T) != typeof(string) && typeof(IEnumerable<string>).IsAssignableFrom(typeof(T)))
+            {
+                // If property is an IEnumerable<string>, we take in a comma-delimited string, and validate each split item, then return the split array
+                string promptResult = Prompt.Input<string>(message, null, new[] { FieldValidation.ValidateProperty(model, memberName, property) });
+                return (T)(object)promptResult?.Split(',', StringSplitOptions.RemoveEmptyEntries | StringSplitOptions.TrimEntries);
+            }
             else
             {
                 var promptResult = Prompt.Input<T>(message, property, new[] { FieldValidation.ValidateProperty(model, memberName, property) });
                 return promptResult is string str ? (T)(object)str.Trim() : promptResult;
             }
-        }
-
-        /// <summary>
-        /// Prompts for the package identifier and checks if the package identifier already exists.
-        /// If the package identifier is valid, the value is applied to the other manifests.
-        /// </summary>
-        /// <param name="manifests">Manifests object model.</param>
-        /// <returns>Boolean value indicating whether the package identifier is valid.</returns>
-        private async Task<bool> PromptPackageIdentifierAndCheckDuplicates(Manifests manifests)
-        {
-            GitHub client = new GitHub(this.GitHubToken, this.WingetRepoOwner, this.WingetRepo);
-
-            if (!string.IsNullOrEmpty(this.GitHubToken))
-            {
-                if (!await this.SetAndCheckGitHubToken())
-                {
-                    return false;
-                }
-            }
-
-            VersionManifest versionManifest = manifests.VersionManifest;
-            versionManifest.PackageIdentifier = PromptProperty(versionManifest, versionManifest.PackageIdentifier, nameof(versionManifest.PackageIdentifier));
-
-            string exactMatch = await client.FindPackageId(versionManifest.PackageIdentifier);
-            if (!string.IsNullOrEmpty(exactMatch))
-            {
-                return false;
-            }
-            else
-            {
-                manifests.InstallerManifest.PackageIdentifier = versionManifest.PackageIdentifier;
-                manifests.DefaultLocaleManifest.PackageIdentifier = versionManifest.PackageIdentifier;
-                return true;
-            }
+        }
+
+        /// <summary>
+        /// Prompts for the package identifier and checks if the package identifier already exists.
+        /// If the package identifier is valid, the value is applied to the other manifests.
+        /// </summary>
+        /// <param name="manifests">Manifests object model.</param>
+        /// <returns>Boolean value indicating whether the package identifier is valid.</returns>
+        private async Task<bool> PromptPackageIdentifierAndCheckDuplicates(Manifests manifests)
+        {
+            GitHub client = new GitHub(this.GitHubToken, this.WingetRepoOwner, this.WingetRepo);
+
+            if (!string.IsNullOrEmpty(this.GitHubToken))
+            {
+                if (!await this.SetAndCheckGitHubToken())
+                {
+                    return false;
+                }
+            }
+
+            VersionManifest versionManifest = manifests.VersionManifest;
+            versionManifest.PackageIdentifier = PromptProperty(versionManifest, versionManifest.PackageIdentifier, nameof(versionManifest.PackageIdentifier));
+
+            string exactMatch = await client.FindPackageId(versionManifest.PackageIdentifier);
+            if (!string.IsNullOrEmpty(exactMatch))
+            {
+                return false;
+            }
+            else
+            {
+                manifests.InstallerManifest.PackageIdentifier = versionManifest.PackageIdentifier;
+                manifests.DefaultLocaleManifest.PackageIdentifier = versionManifest.PackageIdentifier;
+                return true;
+            }
         }
     }
-}
+}