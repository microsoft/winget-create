--- conflicted
+++ resolved
@@ -83,13 +83,8 @@
         {
             CommandExecutedEvent commandEvent = new CommandExecutedEvent
             {
-<<<<<<< HEAD
-                Command = "new",
+                Command = nameof(NewCommand),
                 InstallerUrls = new string[] { this.InstallerUrl },
-=======
-                Command = nameof(NewCommand),
-                InstallerUrl = this.InstallerUrl,
->>>>>>> e3d7191a
                 HasGitHubToken = !string.IsNullOrEmpty(this.GitHubToken),
             };
 
