﻿<?xml version="1.0" encoding="utf-8"?>
<root>
  <!-- 
    Microsoft ResX Schema 
    
    Version 2.0
    
    The primary goals of this format is to allow a simple XML format 
    that is mostly human readable. The generation and parsing of the 
    various data types are done through the TypeConverter classes 
    associated with the data types.
    
    Example:
    
    ... ado.net/XML headers & schema ...
    <resheader name="resmimetype">text/microsoft-resx</resheader>
    <resheader name="version">2.0</resheader>
    <resheader name="reader">System.Resources.ResXResourceReader, System.Windows.Forms, ...</resheader>
    <resheader name="writer">System.Resources.ResXResourceWriter, System.Windows.Forms, ...</resheader>
    <data name="Name1"><value>this is my long string</value><comment>this is a comment</comment></data>
    <data name="Color1" type="System.Drawing.Color, System.Drawing">Blue</data>
    <data name="Bitmap1" mimetype="application/x-microsoft.net.object.binary.base64">
        <value>[base64 mime encoded serialized .NET Framework object]</value>
    </data>
    <data name="Icon1" type="System.Drawing.Icon, System.Drawing" mimetype="application/x-microsoft.net.object.bytearray.base64">
        <value>[base64 mime encoded string representing a byte array form of the .NET Framework object]</value>
        <comment>This is a comment</comment>
    </data>
                
    There are any number of "resheader" rows that contain simple 
    name/value pairs.
    
    Each data row contains a name, and value. The row also contains a 
    type or mimetype. Type corresponds to a .NET class that support 
    text/value conversion through the TypeConverter architecture. 
    Classes that don't support this are serialized and stored with the 
    mimetype set.
    
    The mimetype is used for serialized objects, and tells the 
    ResXResourceReader how to depersist the object. This is currently not 
    extensible. For a given mimetype the value must be set accordingly:
    
    Note - application/x-microsoft.net.object.binary.base64 is the format 
    that the ResXResourceWriter will generate, however the reader can 
    read any of the formats listed below.
    
    mimetype: application/x-microsoft.net.object.binary.base64
    value   : The object must be serialized with 
            : System.Runtime.Serialization.Formatters.Binary.BinaryFormatter
            : and then encoded with base64 encoding.
    
    mimetype: application/x-microsoft.net.object.soap.base64
    value   : The object must be serialized with 
            : System.Runtime.Serialization.Formatters.Soap.SoapFormatter
            : and then encoded with base64 encoding.

    mimetype: application/x-microsoft.net.object.bytearray.base64
    value   : The object must be serialized into a byte array 
            : using a System.ComponentModel.TypeConverter
            : and then encoded with base64 encoding.
    -->
  <xsd:schema id="root" xmlns="" xmlns:xsd="http://www.w3.org/2001/XMLSchema" xmlns:msdata="urn:schemas-microsoft-com:xml-msdata">
    <xsd:import namespace="http://www.w3.org/XML/1998/namespace" />
    <xsd:element name="root" msdata:IsDataSet="true">
      <xsd:complexType>
        <xsd:choice maxOccurs="unbounded">
          <xsd:element name="metadata">
            <xsd:complexType>
              <xsd:sequence>
                <xsd:element name="value" type="xsd:string" minOccurs="0" />
              </xsd:sequence>
              <xsd:attribute name="name" use="required" type="xsd:string" />
              <xsd:attribute name="type" type="xsd:string" />
              <xsd:attribute name="mimetype" type="xsd:string" />
              <xsd:attribute ref="xml:space" />
            </xsd:complexType>
          </xsd:element>
          <xsd:element name="assembly">
            <xsd:complexType>
              <xsd:attribute name="alias" type="xsd:string" />
              <xsd:attribute name="name" type="xsd:string" />
            </xsd:complexType>
          </xsd:element>
          <xsd:element name="data">
            <xsd:complexType>
              <xsd:sequence>
                <xsd:element name="value" type="xsd:string" minOccurs="0" msdata:Ordinal="1" />
                <xsd:element name="comment" type="xsd:string" minOccurs="0" msdata:Ordinal="2" />
              </xsd:sequence>
              <xsd:attribute name="name" type="xsd:string" use="required" msdata:Ordinal="1" />
              <xsd:attribute name="type" type="xsd:string" msdata:Ordinal="3" />
              <xsd:attribute name="mimetype" type="xsd:string" msdata:Ordinal="4" />
              <xsd:attribute ref="xml:space" />
            </xsd:complexType>
          </xsd:element>
          <xsd:element name="resheader">
            <xsd:complexType>
              <xsd:sequence>
                <xsd:element name="value" type="xsd:string" minOccurs="0" msdata:Ordinal="1" />
              </xsd:sequence>
              <xsd:attribute name="name" type="xsd:string" use="required" />
            </xsd:complexType>
          </xsd:element>
        </xsd:choice>
      </xsd:complexType>
    </xsd:element>
  </xsd:schema>
  <resheader name="resmimetype">
    <value>text/microsoft-resx</value>
  </resheader>
  <resheader name="version">
    <value>2.0</value>
  </resheader>
  <resheader name="reader">
    <value>System.Resources.ResXResourceReader, System.Windows.Forms, Version=4.0.0.0, Culture=neutral, PublicKeyToken=b77a5c561934e089</value>
  </resheader>
  <resheader name="writer">
    <value>System.Resources.ResXResourceWriter, System.Windows.Forms, Version=4.0.0.0, Culture=neutral, PublicKeyToken=b77a5c561934e089</value>
  </resheader>
  <data name="AppDescription_HelpText" xml:space="preserve">
    <value>The manifest creation command line utility generates manifest for submitting apps to the Windows Package Manager repo.</value>
  </data>
  <data name="AppMoniker_KeywordDescription" xml:space="preserve">
    <value>The most common package term</value>
  </data>
  <data name="Arch_KeywordDescription" xml:space="preserve">
    <value>The installer target architecture</value>
  </data>
  <data name="Author_KeywordDescription" xml:space="preserve">
    <value>The package author</value>
  </data>
  <data name="BrowserFailedToLaunch_Error" xml:space="preserve">
    <value>Web browser failed to launch: {0}</value>
    <comment>{0} - will be replaced with the exception thrown when the browser fails to launch</comment>
  </data>
  <data name="ChangeOutputDirToCurrDir_Message" xml:space="preserve">
    <value>Output directory changed to current directory: {0}</value>
    <comment>{0} - will be replaced with the current directory path</comment>
  </data>
  <data name="Channel_KeywordDescription" xml:space="preserve">
    <value>The distribution channel</value>
  </data>
  <data name="ClearToken_Message" xml:space="preserve">
    <value>Clearing GitHub token cache</value>
  </data>
  <data name="Clear_HelpText" xml:space="preserve">
    <value>Clear the cached GitHub token</value>
  </data>
  <data name="Commands_KeywordDescription" xml:space="preserve">
    <value>List of commands or aliases to run the package</value>
  </data>
  <data name="ConfirmGitHubSubmitManifest_Message" xml:space="preserve">
    <value>Would you like to submit your manifest to the Windows Package Manager repository?</value>
  </data>
  <data name="CopyrightUrl_KeywordDescription" xml:space="preserve">
    <value>The package copyright page</value>
  </data>
  <data name="Copyright_KeywordDescription" xml:space="preserve">
    <value>The package copyright</value>
  </data>
  <data name="Custom_KeywordDescription" xml:space="preserve">
    <value>The custom installer switches</value>
  </data>
  <data name="DefaultLocale_KeywordDescription" xml:space="preserve">
    <value>The package meta-data default locale |e.g. en-US|</value>
  </data>
  <data name="Description_KeywordDescription" xml:space="preserve">
    <value>The full package description</value>
  </data>
  <data name="DoneSymbol_String" xml:space="preserve">
    <value>DONE</value>
  </data>
  <data name="DownloadFile_Error" xml:space="preserve">
    <value>Failed to download installer.</value>
  </data>
  <data name="DownloadInstaller_Message" xml:space="preserve">
    <value>Downloading and parsing: {0}...</value>
    <comment>{0} - will be replaced with the installer URL</comment>
  </data>
  <data name="EnterFollowingFields_Message" xml:space="preserve">
    <value>Please enter values for the following fields:</value>
  </data>
  <data name="EnterUserCode_Message" xml:space="preserve">
    <value>Please enter the following user verification code when prompted: {0}</value>
    <comment>{0} - will be replaced with the user verification code that must be entered in the GitHub OAuth webpage</comment>
  </data>
  <data name="Error_Prefix" xml:space="preserve">
    <value>ERROR: {0}</value>
    <comment>{0} - will be replaced by the thrown exception message</comment>
  </data>
  <data name="Example_NewCommand_DownloadInstaller" xml:space="preserve">
    <value>Download installer and extract metadata</value>
    <comment>Describes a usage scenario for the New Command that launches the manifest creation process with the user providing an installer URL to be downloaded and extracted.</comment>
  </data>
  <data name="Example_NewCommand_SaveLocallyOrSubmit" xml:space="preserve">
    <value>Save locally and submit a pull request</value>
    <comment>Describes a usage scenario for the New Command that allows the user to decide where to save the newly-generated manifest locally and whether to submit directly to GitHub for a pull request.</comment>
  </data>
  <data name="Example_NewCommand_StartFromScratch" xml:space="preserve">
    <value>Start from scratch</value>
    <comment>Describes a usage scenario for the New Command that launches the manifest creation process without any arguments.</comment>
  </data>
  <data name="Example_SubmitCommand_SubmitLocalManifest" xml:space="preserve">
    <value>Submit local manifest file to Windows Package Manager repo</value>
  </data>
  <data name="Example_UpdateCommand_SaveAndPublish" xml:space="preserve">
    <value>Save and publish updated manifest</value>
  </data>
  <data name="Example_UpdateCommand_SearchAndUpdateVersionAndInstallerURL" xml:space="preserve">
    <value>Search for an existing manifest and update the installer url and version</value>
    <comment>Describes a usage scenario for the Update Command that pulls down a manifest by ID and updates the installer URL field and version field with the values provided by the user.</comment>
  </data>
  <data name="FileExtensions_KeywordDescription" xml:space="preserve">
    <value>List of file extensions the package could support</value>
  </data>
  <data name="PathDoesNotExist_Warning" xml:space="preserve">
    <value>Path does not exist</value>
  </data>
  <data name="Path_HelpText" xml:space="preserve">
    <value>Path to a manifest file or directory containing the manifests that you want to submit to the Windows Package Manager repo</value>
  </data>
  <data name="GitHubFailedAuthorization_Message" xml:space="preserve">
    <value>GitHub authorization failed: {0} - {1}</value>
    <comment>{0} - will be replaced with error code
{1} - will be replaced with error description</comment>
  </data>
  <data name="GitHubLoginFail_Error" xml:space="preserve">
    <value>GitHub login failed.</value>
  </data>
  <data name="GitHubToken_HelpText" xml:space="preserve">
    <value>GitHub personal access token used for direct submission to the Windows Package Manager repo. If no token is provided, tool will prompt for GitHub login credentials.</value>
  </data>
  <data name="Heading" xml:space="preserve">
    <value>Windows Manifest Creator v{0}</value>
    <comment>{0} will be replaced with program's semantic version number</comment>
  </data>
  <data name="Homepage_KeywordDescription" xml:space="preserve">
    <value>The home page for the package</value>
  </data>
  <data name="PackageIdentifier_HelpText" xml:space="preserve">
    <value>Package identifier used to lookup the existing manifest on the Windows Package Manager repo. Id is case-sensitive.</value>
  </data>
  <data name="PackageIdentifier_KeywordDescription" xml:space="preserve">
    <value>The package unique identifier |e.g. Microsoft.VisualStudio|</value>
  </data>
  <data name="InstallerArchitecture_KeywordDescription" xml:space="preserve">
    <value>The installer target architecture</value>
  </data>
  <data name="InstallerSha256_KeywordDescription" xml:space="preserve">
    <value>The SHA256 installer hash</value>
  </data>
  <data name="Installers_KeywordDescription" xml:space="preserve">
    <value>Collection of installers</value>
  </data>
  <data name="InstallerType_KeywordDescription" xml:space="preserve">
    <value>The installer type</value>
  </data>
  <data name="InstallerUrl_HelpText" xml:space="preserve">
    <value>Installer Url(s) used to extract relevant metadata for generating a manifest</value>
  </data>
  <data name="InstallLocation_KeywordDescription" xml:space="preserve">
    <value>The installer location redirection path</value>
  </data>
  <data name="Interactive_KeywordDescription" xml:space="preserve">
    <value>The interactive installer switches</value>
  </data>
  <data name="Language_KeywordDescription" xml:space="preserve">
    <value>Overrides default language</value>
  </data>
  <data name="LaunchBrowser_Message" xml:space="preserve">
    <value>Launching web browser... If default web browser does not launch, please go to: {0}</value>
    <comment>{0} - will be replaced by the verification URI opened by the browser</comment>
  </data>
  <data name="LicenseUrl_KeywordDescription" xml:space="preserve">
    <value>The license page</value>
  </data>
  <data name="License_KeywordDescription" xml:space="preserve">
    <value>The package license |e.g. MIT License|</value>
  </data>
  <data name="Localization_KeywordDescription" xml:space="preserve">
    <value>The package installer locale</value>
  </data>
  <data name="Log_KeywordDescription" xml:space="preserve">
    <value>The installer log redirection path</value>
  </data>
  <data name="ManifestSaved_Message" xml:space="preserve">
    <value>Manifest saved to {0}</value>
    <comment>{0} - will be replaced the full path to the newly created manifest file</comment>
  </data>
  <data name="ManifestValidationSucceeded_Message" xml:space="preserve">
    <value>Manifest validation succeeded: {0}</value>
    <comment>{0} - will be replaced with the boolean value indicating whether manifest validation passed or failed.</comment>
  </data>
  <data name="ManifestVersion_KeywordDescription" xml:space="preserve">
    <value>The manifest syntax version</value>
  </data>
  <data name="MinOSVersion_KeywordDescription" xml:space="preserve">
    <value>The installer minimum operating system version</value>
  </data>
  <data name="Moniker_KeywordDescription" xml:space="preserve">
    <value>The most common package term</value>
  </data>
  <data name="Name_KeywordDescription" xml:space="preserve">
    <value>The package name |e.g. Visual Studio|</value>
  </data>
  <data name="NewCommand_Description" xml:space="preserve">
    <value>Press ENTER to submit the value for each question including accepting the (default) value.</value>
  </data>
  <data name="NewCommand_Header" xml:space="preserve">
    <value>This tool will walk you through a series of questions to help you create your package manifest.</value>
  </data>
  <data name="NewCommand_HelpText" xml:space="preserve">
    <value>Launches a series of questions to help generate a new manifest</value>
  </data>
  <data name="OctokitNotFound_Error" xml:space="preserve">
    <value>Please check the spelling and casing of the package identifier</value>
  </data>
  <data name="OutputDirectory_HelpText" xml:space="preserve">
    <value>Output directory where the newly created manifests will be saved locally</value>
  </data>
  <data name="PackageFamilyName_KeywordDescription" xml:space="preserve">
    <value>The MSIX installer package family name</value>
  </data>
  <data name="PackageLocale_KeywordDescription" xml:space="preserve">
    <value>The package meta-data locale</value>
  </data>
  <data name="PackageUrl_KeywordDescription" xml:space="preserve">
    <value>The package home page</value>
  </data>
  <data name="Platform_KeywordDescription" xml:space="preserve">
    <value>The installer platform</value>
  </data>
  <data name="PrivacyUrl_KeywordDescription" xml:space="preserve">
    <value>The publisher privacy page or the package privacy page</value>
  </data>
  <data name="ProductCode_KeywordDescription" xml:space="preserve">
    <value>The uninstall registry key</value>
  </data>
  <data name="Protocols_KeywordDescription" xml:space="preserve">
    <value>List of protocols the package provides a handler for</value>
  </data>
  <data name="PublisherSupportUrl_KeywordDescription" xml:space="preserve">
    <value>The publisher support page</value>
  </data>
  <data name="PublisherUrl_KeywordDescription" xml:space="preserve">
    <value>The publisher home page</value>
  </data>
  <data name="Publisher_KeywordDescription" xml:space="preserve">
    <value>The publisher name |e.g. Microsoft|</value>
  </data>
  <data name="PullRequestURI_Message" xml:space="preserve">
    <value>Pull request can be found here: {0}</value>
    <comment>{0} - will be replaced with the pull request URI</comment>
  </data>
  <data name="RetrievingManifest_Message" xml:space="preserve">
    <value>Retrieving latest manifest for {0}</value>
  </data>
  <data name="Scope_KeywordDescription" xml:space="preserve">
    <value>This is an enumeration of install scope (“User”, “System”)</value>
  </data>
  <data name="Sha256_KeywordDescription" xml:space="preserve">
    <value>The SHA256 installer hash</value>
  </data>
  <data name="ShortDescription_KeywordDescription" xml:space="preserve">
    <value>The short package description</value>
  </data>
  <data name="SignatureSha256_KeywordDescription" xml:space="preserve">
    <value>The MSIX SHA256 signature hash</value>
  </data>
  <data name="SilentWithProgress_KeywordDescription" xml:space="preserve">
    <value>The silent with progress installer switches</value>
  </data>
  <data name="Silent_KeywordDescription" xml:space="preserve">
    <value>The silent installer switches</value>
  </data>
  <data name="Store_HelpText" xml:space="preserve">
    <value>Set the cached GitHub token. Can specify token to cache with --token parameter, otherwise will initiate OAuth flow.</value>
  </data>
  <data name="SkippingPullRequest_Message" xml:space="preserve">
    <value>Skipping pull request submission...</value>
  </data>
  <data name="SubmitCommand_HelpText" xml:space="preserve">
    <value>Submits a valid manifest directly to the Windows Package Manager repo</value>
  </data>
  <data name="SubmittingPullRequest_Message" xml:space="preserve">
    <value>Submitting pull request for manifest...</value>
  </data>
  <data name="SubmitToWinget_HelpText" xml:space="preserve">
    <value>Boolean value for submitting to the Windows Package Manager repo. If true, updated manifest will be submitted directly using the provided GitHub Token. Default is false.</value>
  </data>
  <data name="Switches_KeywordDescription" xml:space="preserve">
    <value>Collection of installer switches</value>
  </data>
  <data name="Tags_KeywordDescription" xml:space="preserve">
    <value>List of additional package search terms</value>
  </data>
  <data name="TokenCommand_HelpText" xml:space="preserve">
    <value>Modifies the GitHub auth token cache</value>
  </data>
  <data name="TokenExpired_Message" xml:space="preserve">
    <value>User code expired. Generating new user code...</value>
  </data>
  <data name="UpdateBehavior_KeywordDescription" xml:space="preserve">
    <value>The upgrade method</value>
  </data>
  <data name="UpdateCommand_HelpText" xml:space="preserve">
    <value>Updates fields of an existing manifest</value>
  </data>
  <data name="Update_KeywordDescription" xml:space="preserve">
    <value>The upgrade switches</value>
  </data>
  <data name="Url_KeywordDescription" xml:space="preserve">
    <value>The installer URL</value>
  </data>
  <data name="Version_HelpText" xml:space="preserve">
    <value>Version to be used when updating the package version field.</value>
  </data>
  <data name="PackageVersion_KeywordDescription" xml:space="preserve">
    <value>The package version |e.g. 1.2.3.4|</value>
  </data>
  <data name="WritingCacheTokenFailed_Message" xml:space="preserve">
    <value>Writing the token to cache failed: {0}</value>
  </data>
  <data name="ConfirmManifestCreation_Message" xml:space="preserve">
    <value>Would you like to make changes to this manifest?</value>
  </data>
  <data name="ExecutionPaused_Message" xml:space="preserve">
    <value>Execution of the command is paused until the GitHub login has been completed. </value>
  </data>
  <data name="GenerateManifestPreview_Message" xml:space="preserve">
    <value>Generating a preview of your manifests...</value>
  </data>
  <data name="GitHubAccountMustBeLinked_Message" xml:space="preserve">
    <value>A GitHub account or personal access token must be linked in order to continue with this command. </value>
  </data>
  <data name="InitiatingGitHubLogin_Message" xml:space="preserve">
    <value>Initiating GitHub login...</value>
  </data>
  <data name="ManifestDocumentation_HelpText" xml:space="preserve">
    <value>For information about the restrictions for each field, visit {0}</value>
    <comment>{0} - will be replaced with the url to the manifest documentation.</comment>
  </data>
  <data name="NoTokenProvided_Message" xml:space="preserve">
    <value>No token provided, submission to GitHub skipped.</value>
  </data>
  <data name="NoTokenResponse_Message" xml:space="preserve">
    <value>No token response from GitHub OAuth flow, ending command execution.</value>
  </data>
  <data name="ResumingCommandExecution_Message" xml:space="preserve">
    <value>Resuming command execution...</value>
  </data>
  <data name="PackageName_KeywordDescription" xml:space="preserve">
    <value>The package name |e.g. Visual Studio|</value>
  </data>
  <data name="DefaultLocaleManifestPreview_Message" xml:space="preserve">
    <value>Default locale manifest preview:</value>
  </data>
  <data name="InstallerManifestPreview_Message" xml:space="preserve">
    <value>Installer manifest preview:</value>
  </data>
  <data name="VersionManifestPreview_Message" xml:space="preserve">
    <value>Version manifest preview:</value>
  </data>
  <data name="RegexFieldValidation_Error" xml:space="preserve">
    <value>Input does not match the valid format pattern for this field.</value>
  </data>
  <data name="AdditionalProperties_KeywordDescription" xml:space="preserve">
    <value>The additional properties for future minor version compatibility</value>
  </data>
  <data name="InstallerLocale_KeywordDescription" xml:space="preserve">
    <value>The package installer locale</value>
  </data>
  <data name="InstallerSuccessCodes_KeywordDescription" xml:space="preserve">
    <value>List of non-zero installer success exit codes</value>
  </data>
  <data name="InstallerSwitches_KeywordDescription" xml:space="preserve">
    <value>Collection of installer switches</value>
  </data>
  <data name="InstallModes_KeywordDescription" xml:space="preserve">
    <value>List of supported installer modes</value>
  </data>
  <data name="MinimumOSVersion_KeywordDescription" xml:space="preserve">
    <value>The installer minimum operating system version</value>
  </data>
  <data name="MultipleInstallerUpdateDiscrepancy_Error" xml:space="preserve">
    <value>Updating a manifest is only supported with the same number of installer URLs.</value>
  </data>
  <data name="Upgrade_KeywordDescription" xml:space="preserve">
    <value>The upgrade switches</value>
  </data>
  <data name="Architecture_KeywordDescription" xml:space="preserve">
    <value>The installer target architecture</value>
  </data>
  <data name="Capabilities_KeywordDescription" xml:space="preserve">
    <value>List of MSIX capabilities</value>
  </data>
  <data name="Dependencies_KeywordDescription" xml:space="preserve">
    <value>Collection of package dependencies</value>
  </data>
  <data name="ExternalDependencies_KeywordDescription" xml:space="preserve">
    <value>List of external package dependencies</value>
  </data>
  <data name="InstallerUrl_KeywordDescription" xml:space="preserve">
    <value>The installer URL(s) |e.g. https://microsoft.com/foo.exe, https://microsoft.com/bar.msix|</value>
  </data>
  <data name="ManifestType_KeywordDescription" xml:space="preserve">
    <value>The manifest type</value>
  </data>
  <data name="MinimumVersion_KeywordDescription" xml:space="preserve">
    <value>The minimum version package dependency</value>
  </data>
  <data name="PackageDependencies_KeywordDescription" xml:space="preserve">
    <value>List of package dependencies from current source</value>
  </data>
  <data name="RestrictedCapabilities_KeywordDescription" xml:space="preserve">
    <value>List of restricted MSIX capabilities</value>
  </data>
  <data name="UpgradeBehavior_KeywordDescription" xml:space="preserve">
    <value>The upgrade method</value>
  </data>
  <data name="WindowsFeatures_KeywordDescription" xml:space="preserve">
    <value>List of Windows feature dependencies</value>
  </data>
  <data name="WindowsLibraries_KeywordDescription" xml:space="preserve">
    <value>List of Windows library dependencies</value>
  </data>
  <data name="MoreHelp_HelpText" xml:space="preserve">
    <value>More help can be found at: https://aka.ms/winget-create</value>
  </data>
  <data name="PrivacyStatement_HelpText" xml:space="preserve">
    <value>Privacy statement: https://aka.ms/privacy</value>
  </data>
  <data name="HttpResponseUnsuccessful_Error" xml:space="preserve">
    <value>HTTP response was unsuccessful. Status code: {0}</value>
    <comment>{0} - will be replaced with the HTTP response status code</comment>
  </data>
  <data name="InvalidUrl_Error" xml:space="preserve">
    <value>Invalid URL provided. Please check the URL and try again.</value>
  </data>
  <data name="PackageParsing_Error" xml:space="preserve">
    <value>Failed to parse the package from [{0}]</value>
    <comment>{0} - will be replaced with the failed installer url</comment>
  </data>
  <data name="PackageIdAlreadyExists_Error" xml:space="preserve">
    <value>We have detected that this package identifier already exists. If you intend to update an existing package, please use the update command.</value>
  </data>
  <data name="SettingsCommand_HelpText" xml:space="preserve">
    <value>Open settings</value>
  </data>
  <data name="ErrorParsingSettingsFile_Message" xml:space="preserve">
    <value>Error parsing file: {0}.</value>
    <comment>{0} - will be replaced with the path to the settings file.</comment>
  </data>
  <data name="GenerateNewSettingsFile_Message" xml:space="preserve">
    <value>No settings file found, generating new settings file from loaded settings...</value>
  </data>
  <data name="LoadSettingsFromBackup_Message" xml:space="preserve">
    <value>Loaded settings from backup file.</value>
  </data>
  <data name="LoadSettingsFromDefault_Message" xml:space="preserve">
    <value>Loaded settings from default factory settings.</value>
  </data>
  <data name="TelemetryAnonymous_Message" xml:space="preserve">
    <value>The data is anonymous and collected only by Microsoft.</value>
  </data>
  <data name="TelemetryJustification_Message" xml:space="preserve">
    <value>The Windows Package Manager Manifest Creator collects usage data in order to improve your experience.</value>
  </data>
  <data name="TelemetrySettings_Message" xml:space="preserve">
    <value>Telemetry Settings</value>
  </data>
  <data name="UnexpectedErrorLoadSettings_Message" xml:space="preserve">
    <value>Unexpected error while loading settings. Please verify your settings by running the settings command.</value>
  </data>
  <data name="CompareUpdatedManifestWithExisting_Message" xml:space="preserve">
    <value>Please ensure that the updated manifest you are submitting is different from the existing package.</value>
  </data>
  <data name="InvalidTokenError_Message" xml:space="preserve">
    <value>Invalid token provided, please generate a new GitHub token and try again.</value>
  </data>
  <data name="NoChangeDetectedInUpdatedManifest_Message" xml:space="preserve">
    <value>Submitting a manifest without any updated changes is not allowed. </value>
  </data>
  <data name="InstallerMatchFailedError_Message" xml:space="preserve">
    <value>The following installers failed to match an existing installer node:</value>
  </data>
  <data name="UnboundArguments_Message" xml:space="preserve">
    <value>The following unbound argument(s) were detected: "{0}"</value>
    <comment>{0} - The additional unbound arguments present in the command line arguments.</comment>
  </data>
  <data name="VerifyCommandUsage_Message" xml:space="preserve">
    <value>Please check and verify the usage of this command by passing in the --help flag.</value>
  </data>
  <data name="ModifyOptionalDefaultLocaleFields_Message" xml:space="preserve">
    <value>Would you like to modify the optional default locale fields?</value>
  </data>
  <data name="NewInstallerUrlMustMatchExisting_Message" xml:space="preserve">
    <value>Each new installer URL must have a single match to an existing installer based on installer type and architecture. The following installers failed to match an existing installer:</value>
  </data>
  <data name="DetectedArchMismatch_Message" xml:space="preserve">
    <value>The architecture detected from the binary might be different than what is specified in the installer URL for the following installer(s):</value>
  </data>
  <data name="InstallerBinaryMismatch_Message" xml:space="preserve">
    <value>Using architecture detected from URL ({0}), overriding architecture detected from binary ({1})</value>
    <comment>{0} - Architecture detected from the installer URL
{1} - Architecture determined from the installer binary</comment>
  </data>
  <data name="RepositoryNotFound_Error" xml:space="preserve">
    <value>Repository "{0}/{1}" not found. Please verify the Windows Package Manager repository owner and name in your settings file.</value>
    <comment>{0} - will be replaced with the owner name of the Windows Package Manager repository
{1} - will be replaced with the name of the Windows Package Manager repository</comment>
  </data>
  <data name="CacheCommand_HelpText" xml:space="preserve">
    <value>Manage downloaded installers stored in cache</value>
  </data>
  <data name="Clean_HelpText" xml:space="preserve">
    <value>Deletes all downloaded installers in the cache folder</value>
  </data>
  <data name="List_HelpText" xml:space="preserve">
    <value>Lists out all the downloaded installers stored in cache</value>
  </data>
  <data name="Open_HelpText" xml:space="preserve">
    <value>Opens the cache folder storing the downloaded installers</value>
  </data>
  <data name="InstallersFound_Message" xml:space="preserve">
    <value>{0} installers found in {1}</value>
    <comment>{0} - Will be replaced with the number of installers found in the cache folder
{1} - Will be replaced with the path to the downloaded installer cache folder</comment>
  </data>
  <data name="DeletingInstaller_Message" xml:space="preserve">
    <value>Deleting {0}</value>
    <comment>{0} - Will be replaced with the name of the installer to be deleted.</comment>
  </data>
  <data name="InstallerCacheCleaned_Message" xml:space="preserve">
    <value>Installer cache cleaned.</value>
  </data>
  <data name="DeletingInvalidCachedToken_Message" xml:space="preserve">
    <value>Cached token was invalid, deleting token from cache...</value>
  </data>
  <data name="InvalidGitHubToken_Message" xml:space="preserve">
    <value>Token was invalid. Please generate a new GitHub token and try again.</value>
  </data>
  <data name="RateLimitExceeded_Message" xml:space="preserve">
    <value>GitHub api rate limit exceeded. To extend your rate limit, provide your GitHub token with the '-t' flag or store one using the 'token --store' command.</value>
    <comment>'-t' refers to a command line switch argument
'token --store' refers to a command line argument</comment>
  </data>
  <data name="SettingToken_Message" xml:space="preserve">
    <value>Setting GitHub token...</value>
  </data>
  <data name="StoringToken_Message" xml:space="preserve">
    <value>Token stored in cache successfully.</value>
  </data>
  <data name="GetLatestVersion_Message" xml:space="preserve">
    <value>For the latest version ({0}), go to {1}</value>
    <comment>{0} - Will be replaced with the latest release version
{1} - Will be replaced with the URL to the latest version of the tool.</comment>
  </data>
  <data name="OutdatedVersionNotice_Message" xml:space="preserve">
    <value>This is an older version of Winget-Create and may be missing some critical features.</value>
  </data>
  <data name="UpgradeUsingWinget_Message" xml:space="preserve">
    <value>If you have the winget client installed, you can update by running the command: `winget upgrade Microsoft.WingetCreate`</value>
    <comment>`winget upgrade Microsoft.WingetCreate` refers to a specific command to be executed in order to upgrade the tool to the latest version.

"winget" is the proper name of the tool</comment>
  </data>
  <data name="TelemetryEnabledByDefault_Message" xml:space="preserve">
    <value>By default, telemetry is enabled but can be disabled by running `wingetcreate settings` and editing your settings file.</value>
    <comment>`wingetcreate settings` refers to a specific command to be executed if the user wants to modify their settings.</comment>
  </data>
  <data name="DownloadFileExceedsMaxSize_Error" xml:space="preserve">
    <value>URL points to file larger than the maximum size of {0}MB</value>
    <comment>{0} - represents the maximum size of a downloaded file</comment>
  </data>
  <data name="InstallerCountMustMatch_Error" xml:space="preserve">
    <value>The number of new installer packages must match the number of existing installer packages.</value>
  </data>
  <data name="MultipleMatchedInstaller_Error" xml:space="preserve">
    <value>Multiple matches found for {0} {1} installer detected from the url: {2}</value>
    <comment>{0} - will be replaced with installer architecture

{1} - will be replaced with the installer type

{2} - will be replaced with the installer</comment>
  </data>
  <data name="UnmatchedInstaller_Error" xml:space="preserve">
    <value>No matches found for {0} {1} installer detected from url: {2}</value>
    <comment>{0} - will be replaced with installer architecture

{1} - will be replaced with the installer type 
{2} - will be replaced with the installer</comment>
  </data>
  <data name="AdditionalMetadataNeeded_Message" xml:space="preserve">
    <value>Additional metadata needed for installer from {0}</value>
    <comment>{0} - Installer URL of the installer</comment>
  </data>
  <data name="Add_MenuItem" xml:space="preserve">
    <value>ADD</value>
  </data>
  <data name="AllInstallers_MenuItem" xml:space="preserve">
    <value>ALL INSTALLERS</value>
  </data>
  <data name="Back_MenuItem" xml:space="preserve">
    <value>BACK</value>
  </data>
  <data name="DisplayPreviewOfItems" xml:space="preserve">
    <value>Displaying preview of [{0}]:</value>
    <comment>{0} - Name of field with list of items</comment>
  </data>
  <data name="DisplayPreviewOfSelectedInstaller_Message" xml:space="preserve">
    <value>Displaying a preview of the selected installer:</value>
  </data>
  <data name="DisplayPreview_MenuItem" xml:space="preserve">
    <value>DISPLAY PREVIEW</value>
  </data>
  <data name="Done_MenuItem" xml:space="preserve">
    <value>DONE</value>
  </data>
  <data name="FieldValueIs_Message" xml:space="preserve">
    <value>[{0}] value is</value>
    <comment>{0} - Name of the field</comment>
  </data>
  <data name="FilterMenuItems_Message" xml:space="preserve">
    <value>Filter menu items by typing a search query below.</value>
  </data>
  <data name="ModifyOptionalInstallerFields_Message" xml:space="preserve">
    <value>Would you like to modify the optional installer fields?</value>
  </data>
  <data name="None_MenuItem" xml:space="preserve">
    <value>NONE</value>
  </data>
  <data name="RemoveLastEntry_MenuItem" xml:space="preserve">
    <value>REMOVE LAST ENTRY</value>
  </data>
  <data name="SelectAction_Message" xml:space="preserve">
    <value>What would you like to do?</value>
  </data>
  <data name="SelectInstallerToEdit_Message" xml:space="preserve">
    <value>Which installer would you like to edit?</value>
  </data>
  <data name="SelectPropertyToEdit_Message" xml:space="preserve">
    <value>Which property would you like to edit?</value>
  </data>
  <data name="InteractiveUpdate_HelpText" xml:space="preserve">
    <value>Boolean value for making the update command interactive. If true, the tool will prompt the user for input. Default is false.</value>
  </data>
  <data name="InstallerUpdatedSuccessfully_Message" xml:space="preserve">
    <value>Installer updated successfully!</value>
  </data>
  <data name="NewInstallerUrl_Message" xml:space="preserve">
    <value>What is the new installer url?</value>
  </data>
  <data name="PressKeyToContinue_Message" xml:space="preserve">
    <value>Press any key to continue...</value>
  </data>
  <data name="UpdatingInstallerOutOfTotal_Message" xml:space="preserve">
    <value>Updating {0} of {1} installers:</value>
    <comment>{0} - represents the current installer index that is being updated
{1} - represents the total number of installers to be updated</comment>
  </data>
  <data name="DiscardUpdateAndStartOver_Message" xml:space="preserve">
    <value>Would you like to discard this update and start over?</value>
  </data>
<<<<<<< HEAD
  <data name="DefenderVirus_ErrorMessage" xml:space="preserve">
    <value>Operation did not complete successfully because the downloaded file contains a virus or potentially unwanted software. For more information on potentially unwanted software and what options are available, see https://aka.ms/winget-create-security</value>
=======
  <data name="ResolveMatchingConflicts_Message" xml:space="preserve">
    <value>To resolve matching conflicts manually, use the --interactive flag.</value>
    <comment>`--interactive` - refers to a flag that can be included with the command</comment>
>>>>>>> 7342087d
  </data>
</root><|MERGE_RESOLUTION|>--- conflicted
+++ resolved
@@ -762,13 +762,11 @@
   <data name="DiscardUpdateAndStartOver_Message" xml:space="preserve">
     <value>Would you like to discard this update and start over?</value>
   </data>
-<<<<<<< HEAD
   <data name="DefenderVirus_ErrorMessage" xml:space="preserve">
     <value>Operation did not complete successfully because the downloaded file contains a virus or potentially unwanted software. For more information on potentially unwanted software and what options are available, see https://aka.ms/winget-create-security</value>
-=======
+  </data>
   <data name="ResolveMatchingConflicts_Message" xml:space="preserve">
     <value>To resolve matching conflicts manually, use the --interactive flag.</value>
     <comment>`--interactive` - refers to a flag that can be included with the command</comment>
->>>>>>> 7342087d
   </data>
 </root>