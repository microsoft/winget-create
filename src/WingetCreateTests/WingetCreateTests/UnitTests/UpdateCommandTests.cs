﻿// Copyright (c) Microsoft. All rights reserved.
// Licensed under the MIT license.

namespace Microsoft.WingetCreateUnitTests
{
    using System;
    using System.Collections.Generic;
    using System.IO;
    using System.Linq;
    using System.Threading.Tasks;
    using Microsoft.WingetCreateCLI.Commands;
    using Microsoft.WingetCreateCLI.Logging;
    using Microsoft.WingetCreateCLI.Properties;
    using Microsoft.WingetCreateCLI.Telemetry.Events;
    using Microsoft.WingetCreateCore;
    using Microsoft.WingetCreateCore.Common;
    using Microsoft.WingetCreateCore.Models;
    using Microsoft.WingetCreateCore.Models.Installer;
    using Microsoft.WingetCreateTests;
    using NUnit.Framework;

    /// <summary>
    /// Test cases for verifying that the "update" command is working as expected.
    /// </summary>
    public class UpdateCommandTests
    {
        private readonly string tempPath = Path.GetTempPath();
        private StringWriter sw;
        private CommandExecutedEvent testCommandEvent;

        /// <summary>
        /// Setup method for the update command unit tests.
        /// </summary>
        [OneTimeSetUp]
        public void OneTimeSetup()
        {
            this.testCommandEvent = new CommandExecutedEvent();
            Logger.Initialize();
        }

        /// <summary>
        /// Setup method for each individual test.
        /// </summary>
        [SetUp]
        public void Setup()
        {
            this.sw = new StringWriter();
            Console.SetOut(this.sw);
        }

        /// <summary>
        /// Teardown method for each individual test.
        /// </summary>
        [TearDown]
        public void TearDown()
        {
            this.sw.Dispose();
            PackageParser.SetHttpMessageHandler(null);
        }

        /// <summary>
        /// Verifies that the update command succeeds and outputs manifests to the directory.
        /// </summary>
        /// <returns>A <see cref="Task"/> representing the asynchronous unit test.</returns>
        [Test]
        public async Task UpdateCommandGitHubManifestTest()
        {
            string version = "1.2.3.4";
            (UpdateCommand command, var initialManifestContent) = GetUpdateCommandAndManifestData(TestConstants.TestPackageIdentifier, version, this.tempPath, null);
            var updatedManifests = await command.ExecuteManifestUpdate(initialManifestContent, this.testCommandEvent);
            Assert.IsTrue(updatedManifests, "Command should have succeeded");

            string manifestDir = Utils.GetAppManifestDirPath(TestConstants.TestPackageIdentifier, version);
            var updatedManifestContents = Directory.GetFiles(Path.Combine(this.tempPath, manifestDir)).Select(f => File.ReadAllText(f));
            Assert.IsTrue(updatedManifestContents.Any(), "Updated manifests were not created successfully");
            Manifests manifestsToValidate = Serialization.DeserializeManifestContents(updatedManifestContents);
            Assert.AreEqual(version, manifestsToValidate.VersionManifest.PackageVersion, $"Failed to update version of {TestConstants.TestPackageIdentifier}");
        }

        /// <summary>
        /// Tests the <see cref="UpdateCommand.UpdateManifestsAutonomously"/> command, ensuring that it updates properties as expected.
        /// </summary>
        /// <returns>A <see cref="Task"/> representing the asynchronous unit test.</returns>
        [Test]
        public async Task UpdateAndVerifyUpdatedProperties()
        {
            TestUtils.InitializeMockDownloads(TestConstants.TestMsiInstaller);
            string version = "1.2.3.4";
            (UpdateCommand command, var initialManifestContent) = GetUpdateCommandAndManifestData(TestConstants.TestMsiPackageIdentifier, version, this.tempPath, null);

            var initialManifests = Serialization.DeserializeManifestContents(initialManifestContent);
            var initialInstaller = initialManifests.SingletonManifest.Installers.First();
            var updatedManifests = await RunUpdateCommand(command, initialManifestContent);
            Assert.IsNotNull(updatedManifests, "Command should have succeeded");
            var updatedInstaller = updatedManifests.InstallerManifest.Installers.First();
            Assert.AreEqual(version, updatedManifests.VersionManifest.PackageVersion, "Version should be updated");
            Assert.AreNotEqual(initialInstaller.ProductCode, updatedInstaller.ProductCode, "ProductCode should be updated");
            Assert.AreNotEqual(initialInstaller.InstallerSha256, updatedInstaller.InstallerSha256, "InstallerSha256 should be updated");
        }

        /// <summary>
        /// Verifies that the update command succeeds when the existing manifest has multiple packages, and an equivalent number of URLs are provided to update.
        /// </summary>
        /// <returns>A <see cref="Task"/> representing the asynchronous unit test.</returns>
        [Test]
        public async Task UpdateMultipleUrlManifests()
        {
            TestUtils.InitializeMockDownloads(TestConstants.TestMsixInstaller, TestConstants.TestExeInstaller, TestConstants.TestMsiInstaller);

            string version = "1.2.3.4";
            (UpdateCommand command, var initialManifestContent) = GetUpdateCommandAndManifestData(TestConstants.TestMultipleInstallerPackageIdentifier, version, this.tempPath, null);

            var initialManifests = Serialization.DeserializeManifestContents(initialManifestContent);
            var initialInstaller = initialManifests.SingletonManifest.Installers.First();
            var updatedManifests = await RunUpdateCommand(command, initialManifestContent);
            Assert.IsNotNull(updatedManifests, "Command should have succeeded");

            Assert.AreEqual(version, updatedManifests.VersionManifest.PackageVersion, "Version should be updated");
            Assert.AreEqual("en-US", updatedManifests.InstallerManifest.InstallerLocale, "InstallerLocale should be carried forward from existing installer root node");

            foreach (var updatedInstaller in updatedManifests.InstallerManifest.Installers)
            {
                Assert.AreNotEqual(initialInstaller.InstallerSha256, updatedInstaller.InstallerSha256, "InstallerSha256 should be updated");

                if (updatedInstaller.InstallerType == InstallerType.Msi || updatedInstaller.InstallerType == InstallerType.Msix)
                {
                    if (updatedInstaller.InstallerType == InstallerType.Msi)
                    {
                        Assert.AreNotEqual(initialInstaller.ProductCode, updatedInstaller.ProductCode, "ProductCode should be updated");
                        Assert.AreEqual(Scope.Machine, updatedInstaller.Scope, "Scope should be carried forward from existing installer");
                    }
                    else
                    {
                        Assert.AreNotEqual(initialInstaller.MinimumOSVersion, updatedInstaller.MinimumOSVersion, "MinimumOSVersion should be updated");
                        Assert.AreNotEqual(initialInstaller.PackageFamilyName, updatedInstaller.PackageFamilyName, "PackageFamilyName should be updated");
                        Assert.AreNotEqual(initialInstaller.Platform, updatedInstaller.Platform, "Platform should be updated");
                    }
                }
            }
        }

        /// <summary>
        /// Verifies that any fields with empty string values are replaced with null so that they do not appear in the manifest output.
        /// </summary>
        /// <returns>A <see cref="Task"/> representing the asynchronous unit test.</returns>
        [Test]
        public async Task UpdateRemovesEmptyFields()
        {
            string packageId = "TestPublisher.EmptyFields";
            string version = "1.2.3.4";
            TestUtils.InitializeMockDownloads(TestConstants.TestExeInstaller);
            (UpdateCommand command, var initialManifestContent) = GetUpdateCommandAndManifestData(packageId, version, this.tempPath, null);
            bool updateExecuted = await command.ExecuteManifestUpdate(initialManifestContent, this.testCommandEvent);
            Assert.IsTrue(updateExecuted, "Command should have succeeded");
            string manifestDir = Utils.GetAppManifestDirPath(packageId, version);
            var updatedManifestContents = Directory.GetFiles(Path.Combine(this.tempPath, manifestDir)).Select(f => File.ReadAllText(f));
            Assert.IsTrue(updatedManifestContents.Any(), "Updated manifests were not created successfully");

            Manifests updatedManifests = Serialization.DeserializeManifestContents(updatedManifestContents);
            Assert.IsNull(updatedManifests.DefaultLocaleManifest.PrivacyUrl, "PrivacyUrl should be null.");
            Assert.IsNull(updatedManifests.DefaultLocaleManifest.Author, "Author should be null.");

            var firstInstaller = updatedManifests.InstallerManifest.Installers.First();
            Assert.IsNull(firstInstaller.ProductCode, "ProductCode should be null.");
            Assert.IsNull(firstInstaller.PackageFamilyName, "ProductCode should be null.");
        }

        /// <summary>
        /// Verify that update command fails if there is a discrepency in the URL count.
        /// </summary>
        /// <returns>A <see cref="Task"/> representing the asynchronous unit test.</returns>
        [Test]
        public async Task UpdateFailsWithInstallerUrlCountDiscrepency()
        {
            TestUtils.InitializeMockDownloads(TestConstants.TestMsixInstaller);
            (UpdateCommand command, var initialManifestContent) = GetUpdateCommandAndManifestData(TestConstants.TestMultipleInstallerPackageIdentifier, null, this.tempPath, new[] { "fakeurl" });
            var updatedManifests = await RunUpdateCommand(command, initialManifestContent);
            Assert.IsNull(updatedManifests, "Command should have failed");
            string result = this.sw.ToString();
            Assert.That(result, Does.Contain(Resources.MultipleInstallerUpdateDiscrepancy_Error), "Installer discrepency error should be thrown");
        }

        /// <summary>
        /// Verify that update command fails if there is a discrepency in the package count.
        /// </summary>
        /// <returns>A <see cref="Task"/> representing the asynchronous unit test.</returns>
        [Test]
        public async Task UpdateFailsWithPackageCountDiscrepency()
        {
            TestUtils.InitializeMockDownloads(TestConstants.TestMsixInstaller);
            (UpdateCommand command, var initialManifestContent) = GetUpdateCommandAndManifestData("TestPublisher.SingleMsixInExistingBundle", null, this.tempPath, null);
            var updatedManifests = await RunUpdateCommand(command, initialManifestContent);
            Assert.IsNull(updatedManifests, "Command should have failed");
            string result = this.sw.ToString();
            Assert.That(result, Does.Contain(Resources.InstallerCountMustMatch_Error), "Installer count must match error should be thrown");
        }

        /// <summary>
        /// Verify that update command fails if there is a discrepency in the package types.
        /// </summary>
        /// <returns>A <see cref="Task"/> representing the asynchronous unit test.</returns>
        [Test]
        public async Task UpdateFailsWithUnmatchedPackages()
        {
            TestUtils.InitializeMockDownloads(TestConstants.TestMsixInstaller);
            (UpdateCommand command, var initialManifestContent) = GetUpdateCommandAndManifestData("TestPublisher.MismatchedMsixInExistingBundle", null, this.tempPath, null);
            var initialManifests = Serialization.DeserializeManifestContents(initialManifestContent);
            var updatedManifests = await RunUpdateCommand(command, initialManifestContent);
            Assert.IsNull(updatedManifests, "Command should have failed");
            string result = this.sw.ToString();
            Assert.That(result, Does.Contain(Resources.NewInstallerUrlMustMatchExisting_Message), "New installer must match error should be thrown");
        }

        /// <summary>
        /// Since some installers are incorrectly labeled on the manifest, resort to using the installer URL to find matches.
        /// This unit test uses a msi installer that is not an arm64 installer, but because the installer URL includes "arm64", it should find a match.
        /// </summary>
        /// <returns>A <see cref="Task"/> representing the asynchronous unit test.</returns>
        [Test]
        public async Task UpdateBasedOnInstallerUrlMatch()
        {
            var archs = new[] { "arm64", "arm", "win64", "win32" };
            var expectedArchs = new[]
            {
                InstallerArchitecture.Arm64,
                InstallerArchitecture.Arm,
                InstallerArchitecture.X64,
                InstallerArchitecture.X86,
            };

            TestUtils.InitializeMockDownloads(archs.Select(a => $"{a}/{TestConstants.TestMsiInstaller}").ToArray());

            (UpdateCommand command, var initialManifestContent) = GetUpdateCommandAndManifestData("TestPublisher.MatchWithInstallerUrl", null, this.tempPath, null);
            var initialManifests = Serialization.DeserializeManifestContents(initialManifestContent);
            var initialInstaller = initialManifests.SingletonManifest.Installers.First();
            var updatedManifests = await RunUpdateCommand(command, initialManifestContent);
            Assert.IsNotNull(updatedManifests, "Command should have succeeded");

            foreach (var item in expectedArchs.Zip(updatedManifests.InstallerManifest.Installers, (expectedArch, installer) => (expectedArch, installer)))
            {
                Assert.AreEqual(item.expectedArch, item.installer.Architecture, "Architecture not parsed correctly from url string");
                Assert.AreNotEqual(initialInstaller.InstallerSha256, item.installer.InstallerSha256, "InstallerSha256 should be updated");
            }
        }

        /// <summary>
        /// Verifies that the architecture obtained from updating an msix does not come from the url string.
        /// </summary>
        /// <returns>A <see cref="Task"/> representing the asynchronous unit test.</returns>
        [Test]
        public async Task UpdateMsixIgnoresArchitectureFromUrl()
        {
            TestUtils.InitializeMockDownloads("arm64/" + TestConstants.TestMsixInstaller);
            (UpdateCommand command, var initialManifestContent) = GetUpdateCommandAndManifestData("TestPublisher.MsixArchitectureMatch", null, this.tempPath, null);
            var initialManifests = Serialization.DeserializeManifestContents(initialManifestContent);
            var initialInstaller = initialManifests.SingletonManifest.Installers.First();
            var updatedManifests = await RunUpdateCommand(command, initialManifestContent);
            Assert.IsNotNull(updatedManifests, "Command should have succeeded");
            foreach (var updatedInstaller in updatedManifests.InstallerManifest.Installers)
            {
                Assert.AreNotEqual(InstallerArchitecture.Arm64, updatedInstaller.Architecture, "Architecture should not be detected from string.");
                Assert.AreNotEqual(initialInstaller.InstallerSha256, updatedInstaller.InstallerSha256, "InstallerSha256 should be updated");
            }
        }

        /// <summary>
        /// Verifies that the update command blocks the submission of a manifest if no installer hash changes are detected.
        /// </summary>
        /// <returns>A <see cref="Task"/> representing the result of the asynchronous operation.</returns>
        [Test]
        public async Task BlockUpdateSubmissionsWithNoUpdate()
        {
            TestUtils.InitializeMockDownload();
            TestUtils.SetMockHttpResponseContent(TestConstants.TestExeInstaller);
            (UpdateCommand command, var manifests) = GetUpdateCommandAndManifestData("TestPublisher.NoUpdate", "1.2.3.4", this.tempPath, null);
            command.SubmitToGitHub = true;
            await command.ExecuteManifestUpdate(manifests, this.testCommandEvent);
            string result = this.sw.ToString();
            Assert.That(result, Does.Contain(Resources.NoChangeDetectedInUpdatedManifest_Message), "Failed to block manifests without updates from submitting.");
        }

        /// <summary>
        /// Verfies that an error message is shown if the overriding architecture is invalid.
        /// </summary>
        /// <returns>A <see cref="Task"/> representing the result of the asynchronous operation.</returns>
        [Test]
        public async Task UpdateWithArchitectureOverrideFailsParsing()
        {
            string invalidArch = "fakeArch";
            string installerUrl = $"https://fakedomain.com/{TestConstants.TestExeInstaller}";
            (UpdateCommand badCommand, var manifests) =
                GetUpdateCommandAndManifestData("TestPublisher.ArchitectureOverride", "1.2.3.4", this.tempPath, new[] { $"{installerUrl}|{invalidArch}" });
            var failedUpdateManifests = await RunUpdateCommand(badCommand, manifests);
            Assert.IsNull(failedUpdateManifests, "Command should have failed due to invalid architecture specified for override.");
            string result = this.sw.ToString();
            Assert.That(result, Does.Contain(string.Format(Resources.UnableToParseArchOverride_Error, invalidArch)), "Failed to show architecture override parsing error.");
        }

        /// <summary>
        /// Verfies that an error message is shown if multiple architectures are specified for an override.
        /// </summary>
        /// <returns>A <see cref="Task"/> representing the result of the asynchronous operation.</returns>
        [Test]
        public async Task UpdateFailsOverrideWithMultipleArchitectures()
        {
            string installerUrl = $"https://fakedomain.com/{TestConstants.TestExeInstaller}";
            (UpdateCommand badCommand, var manifests) =
                GetUpdateCommandAndManifestData("TestPublisher.ArchitectureOverride", "1.2.3.4", this.tempPath, new[] { $"{installerUrl}|x86|ARM" });
            var failedUpdateManifests = await RunUpdateCommand(badCommand, manifests);
            Assert.IsNull(failedUpdateManifests, "Command should have failed due to multiple architecture overrides specified for a single installer.");
            string result = this.sw.ToString();
            Assert.That(result, Does.Contain(Resources.MultipleArchitectureOverride_Error), "Failed to show multiple architecture overrides error.");
        }

        /// <summary>
        /// Verifies that the overriding architecture can be matched to the architecture specified in the existing manifest and the update succeeds.
        /// </summary>
        /// <returns>A <see cref="Task"/> representing the result of the asynchronous operation.</returns>
        [Test]
        public async Task UpdateWithArchitectureOverrides()
        {
            TestUtils.InitializeMockDownload();
            TestUtils.SetMockHttpResponseContent(TestConstants.TestExeInstaller);
            string testInstallerUrl = $"https://fakedomain.com/{TestConstants.TestExeInstaller}";
            InstallerArchitecture expectedArch = InstallerArchitecture.Arm;

            // Test without architecture override should fail.
            (UpdateCommand badCommand, var manifests) =
                GetUpdateCommandAndManifestData("TestPublisher.ArchitectureOverride", "1.2.3.4", this.tempPath, new[] { testInstallerUrl });
            var failedUpdateManifests = await RunUpdateCommand(badCommand, manifests);
            Assert.IsNull(failedUpdateManifests, "Command should have failed without architecture override as the installer is x64");

            // Test with architecture override should pass.
            (UpdateCommand goodCommand, var initialManifestContent) =
                GetUpdateCommandAndManifestData("TestPublisher.ArchitectureOverride", "1.2.3.4", this.tempPath, new[] { $"{testInstallerUrl}|{expectedArch}" });
            var initialManifests = Serialization.DeserializeManifestContents(initialManifestContent);
            var initialInstaller = initialManifests.SingletonManifest.Installers.First();
            var updatedManifests = await RunUpdateCommand(goodCommand, initialManifestContent);
            Assert.IsNotNull(updatedManifests, "Command should have succeeded as installer should be overrided with ARM architecture.");

            var updatedInstaller = updatedManifests.InstallerManifest.Installers.Single();
            Assert.AreEqual(expectedArch, updatedInstaller.Architecture, $"Architecture should be {expectedArch} from override.");
            Assert.AreNotEqual(initialInstaller.InstallerSha256, updatedInstaller.InstallerSha256, "InstallerSha256 should be updated");
        }

        /// <summary>
        /// Verifies that if a matching failure occurs when trying to perform an architecture override, a warning message is displayed.
        /// </summary>
        /// <returns>A <see cref="Task"/> representing the result of the asynchronous operation.</returns>
        [Test]
        public async Task UpdateWithArchitectureOverrideFailsWithErrorMessage()
        {
            string installerUrl = $"https://fakedomain.com/{TestConstants.TestExeInstaller}";
            TestUtils.InitializeMockDownloads(TestConstants.TestExeInstaller);
            (UpdateCommand command, var initialManifestContent) =
                GetUpdateCommandAndManifestData("TestPublisher.ArchitectureOverride", "1.2.3.4", this.tempPath, new[] { $"{installerUrl}|x64" });
            var updatedManifests = await RunUpdateCommand(command, initialManifestContent);
            Assert.IsNull(updatedManifests, "Command should have failed");
            string result = this.sw.ToString();
            Assert.That(result, Does.Contain(Resources.ArchitectureOverride_Warning), "Failed to show warning for architecture override.");
        }

        /// <summary>
        /// Test the architecture override with multiple installers. Verifies that if the override architecture does not match any installer,
        /// the architecture detected from the url or the binary will be used instead to perform the matching.
        /// </summary>
        /// <returns>A <see cref="Task"/> representing the result of the asynchronous operation.</returns>
        [Test]
        public async Task UpdateWithMultipleArchitectureOverrides()
        {
            var expectedArchs = new[]
            {
                InstallerArchitecture.Arm,
                InstallerArchitecture.X64,
            };

            string x64ExeInstallerUrl = $"https://fakedomain.com/{TestConstants.TestExeInstaller}";
            string x86ExeInstallerUrl = $"https://fakedomain.com/win32/{TestConstants.TestExeInstaller}";
            TestUtils.InitializeMockDownloads(TestConstants.TestExeInstaller, $"win32/{TestConstants.TestExeInstaller}");
            (UpdateCommand command, var initialManifestContent) =
                GetUpdateCommandAndManifestData("TestPublisher.MultipleArchitectureOverride", "1.2.3.4", this.tempPath, new[] { $"{x64ExeInstallerUrl}|arm", $"{x86ExeInstallerUrl}|x64" });

            var initialManifests = Serialization.DeserializeManifestContents(initialManifestContent);
            var initialInstaller = initialManifests.SingletonManifest.Installers.First();
            var updatedManifests = await RunUpdateCommand(command, initialManifestContent);
            Assert.IsNotNull(updatedManifests, "Command should have succeeded");

            foreach (var item in expectedArchs.Zip(updatedManifests.InstallerManifest.Installers, (expectedArch, installer) => (expectedArch, installer)))
            {
                Assert.AreEqual(item.expectedArch, item.installer.Architecture, "Architecture override failed.");
                Assert.AreNotEqual(initialInstaller.InstallerSha256, item.installer.InstallerSha256, "InstallerSha256 should be updated");
            }
        }

        /// <summary>
<<<<<<< HEAD
        /// Tests when an update is unable to find an installerType match.
        /// The matching logic must resort to using a compatible installerType to determine a match (i.e. appx -> msix).
        /// </summary>
        /// <returns>A <see cref="Task"/> representing the result of the asynchronous operation.</returns>
        [Test]
        public async Task UpdateWithCompatibleInstallerType()
        {
            TestUtils.InitializeMockDownloads(TestConstants.TestMsixInstaller);
            (UpdateCommand command, var initialManifestContent) = GetUpdateCommandAndManifestData("TestPublisher.MatchWithCompatibleInstallerType", null, this.tempPath, null);
            var initialManifests = Serialization.DeserializeManifestContents(initialManifestContent);
            var updatedManifests = await RunUpdateCommand(command, initialManifestContent);
            Assert.IsNotNull(updatedManifests, "Command should have succeeded");
            foreach (var updatedInstaller in updatedManifests.InstallerManifest.Installers)
            {
                Assert.AreEqual(InstallerType.Appx, updatedInstaller.InstallerType, "Msix installerType should be matched with Appx");
            }
=======
        /// Tests that the provided installer url with leading and trailing spaces is trimmed prior to being updated.
        /// </summary>
        /// <returns>A <see cref="Task"/> representing the result of the asynchronous operation.</returns>
        [Test]
        public async Task UpdateWithUntrimmedInstallerUrl()
        {
            string untrimmedInstallerUrl = $"  https://fakedomain.com/{TestConstants.TestExeInstaller}   ";
            TestUtils.InitializeMockDownloads(TestConstants.TestExeInstaller);
            (UpdateCommand command, var initialManifestContent) =
                GetUpdateCommandAndManifestData("TestPublisher.SingleExe", "1.2.3.4", this.tempPath, new[] { untrimmedInstallerUrl });
            var updatedManifests = await RunUpdateCommand(command, initialManifestContent);
            Assert.IsNotNull(updatedManifests, "Command should have succeeded");
            Assert.AreNotEqual(untrimmedInstallerUrl, updatedManifests.InstallerManifest.Installers.First().InstallerUrl, "InstallerUrl was not trimmed prior to update.");
        }

        /// <summary>
        /// Tests if a new installer has null values, the update does not overwrite existing values for ProductCode, PackageFamilyName, and Platform from the existing manifest.
        /// </summary>
        /// <returns>A <see cref="Task"/> representing the result of the asynchronous operation.</returns>
        [Test]
        public async Task UpdatePreservesExistingValues()
        {
            string installerUrl = $"https://fakedomain.com/{TestConstants.TestExeInstaller}";
            TestUtils.InitializeMockDownloads(TestConstants.TestExeInstaller);
            (UpdateCommand command, var initialManifestContent) =
                GetUpdateCommandAndManifestData("TestPublisher.SingleExe", "1.2.3.4", this.tempPath, new[] { $"{installerUrl}" });
            var updatedManifests = await RunUpdateCommand(command, initialManifestContent);
            Assert.IsNotNull(updatedManifests, "Command should have succeeded");
            var updatedInstaller = updatedManifests.InstallerManifest.Installers.First();
            Assert.AreEqual("FakeProductCode", updatedInstaller.ProductCode, "Existing value for ProductCode was overwritten.");
            Assert.AreEqual("FakePackageFamilyName", updatedInstaller.PackageFamilyName, "Existing value for PackageFamilyName was overwritten.");
            Assert.IsNotNull(updatedInstaller.Platform, "Existing value for Platform was overwritten.;");
>>>>>>> 9f1ecdc2
        }

        private static (UpdateCommand UpdateCommand, List<string> InitialManifestContent) GetUpdateCommandAndManifestData(string id, string version, string outputDir, IEnumerable<string> installerUrls)
        {
            var updateCommand = new UpdateCommand
            {
                Id = id,
                Version = version,
                OutputDir = outputDir,
            };

            if (installerUrls != null)
            {
                updateCommand.InstallerUrls = installerUrls;
            }

            var initialManifestContent = TestUtils.GetInitialManifestContent($"{id}.yaml");

            return (updateCommand, initialManifestContent);
        }

        private static async Task<Manifests> RunUpdateCommand(UpdateCommand updateCommand, List<string> initialManifestContent)
        {
            Manifests initialManifests = updateCommand.DeserializeManifestContentAndApplyInitialUpdate(initialManifestContent);
            return await updateCommand.UpdateManifestsAutonomously(initialManifests);
        }
    }
}
<|MERGE_RESOLUTION|>--- conflicted
+++ resolved
@@ -1,474 +1,474 @@
-﻿// Copyright (c) Microsoft. All rights reserved.
-// Licensed under the MIT license.
-
-namespace Microsoft.WingetCreateUnitTests
-{
-    using System;
-    using System.Collections.Generic;
-    using System.IO;
-    using System.Linq;
-    using System.Threading.Tasks;
-    using Microsoft.WingetCreateCLI.Commands;
-    using Microsoft.WingetCreateCLI.Logging;
-    using Microsoft.WingetCreateCLI.Properties;
-    using Microsoft.WingetCreateCLI.Telemetry.Events;
-    using Microsoft.WingetCreateCore;
-    using Microsoft.WingetCreateCore.Common;
-    using Microsoft.WingetCreateCore.Models;
-    using Microsoft.WingetCreateCore.Models.Installer;
-    using Microsoft.WingetCreateTests;
-    using NUnit.Framework;
-
-    /// <summary>
-    /// Test cases for verifying that the "update" command is working as expected.
-    /// </summary>
-    public class UpdateCommandTests
-    {
-        private readonly string tempPath = Path.GetTempPath();
-        private StringWriter sw;
-        private CommandExecutedEvent testCommandEvent;
-
-        /// <summary>
-        /// Setup method for the update command unit tests.
-        /// </summary>
-        [OneTimeSetUp]
-        public void OneTimeSetup()
-        {
-            this.testCommandEvent = new CommandExecutedEvent();
-            Logger.Initialize();
-        }
-
-        /// <summary>
-        /// Setup method for each individual test.
-        /// </summary>
-        [SetUp]
-        public void Setup()
-        {
-            this.sw = new StringWriter();
-            Console.SetOut(this.sw);
-        }
-
-        /// <summary>
-        /// Teardown method for each individual test.
-        /// </summary>
-        [TearDown]
-        public void TearDown()
-        {
-            this.sw.Dispose();
-            PackageParser.SetHttpMessageHandler(null);
-        }
-
-        /// <summary>
-        /// Verifies that the update command succeeds and outputs manifests to the directory.
-        /// </summary>
-        /// <returns>A <see cref="Task"/> representing the asynchronous unit test.</returns>
-        [Test]
-        public async Task UpdateCommandGitHubManifestTest()
-        {
-            string version = "1.2.3.4";
-            (UpdateCommand command, var initialManifestContent) = GetUpdateCommandAndManifestData(TestConstants.TestPackageIdentifier, version, this.tempPath, null);
-            var updatedManifests = await command.ExecuteManifestUpdate(initialManifestContent, this.testCommandEvent);
-            Assert.IsTrue(updatedManifests, "Command should have succeeded");
-
-            string manifestDir = Utils.GetAppManifestDirPath(TestConstants.TestPackageIdentifier, version);
-            var updatedManifestContents = Directory.GetFiles(Path.Combine(this.tempPath, manifestDir)).Select(f => File.ReadAllText(f));
-            Assert.IsTrue(updatedManifestContents.Any(), "Updated manifests were not created successfully");
-            Manifests manifestsToValidate = Serialization.DeserializeManifestContents(updatedManifestContents);
-            Assert.AreEqual(version, manifestsToValidate.VersionManifest.PackageVersion, $"Failed to update version of {TestConstants.TestPackageIdentifier}");
-        }
-
-        /// <summary>
-        /// Tests the <see cref="UpdateCommand.UpdateManifestsAutonomously"/> command, ensuring that it updates properties as expected.
-        /// </summary>
-        /// <returns>A <see cref="Task"/> representing the asynchronous unit test.</returns>
-        [Test]
-        public async Task UpdateAndVerifyUpdatedProperties()
-        {
-            TestUtils.InitializeMockDownloads(TestConstants.TestMsiInstaller);
-            string version = "1.2.3.4";
-            (UpdateCommand command, var initialManifestContent) = GetUpdateCommandAndManifestData(TestConstants.TestMsiPackageIdentifier, version, this.tempPath, null);
-
-            var initialManifests = Serialization.DeserializeManifestContents(initialManifestContent);
-            var initialInstaller = initialManifests.SingletonManifest.Installers.First();
-            var updatedManifests = await RunUpdateCommand(command, initialManifestContent);
-            Assert.IsNotNull(updatedManifests, "Command should have succeeded");
-            var updatedInstaller = updatedManifests.InstallerManifest.Installers.First();
-            Assert.AreEqual(version, updatedManifests.VersionManifest.PackageVersion, "Version should be updated");
-            Assert.AreNotEqual(initialInstaller.ProductCode, updatedInstaller.ProductCode, "ProductCode should be updated");
-            Assert.AreNotEqual(initialInstaller.InstallerSha256, updatedInstaller.InstallerSha256, "InstallerSha256 should be updated");
-        }
-
-        /// <summary>
-        /// Verifies that the update command succeeds when the existing manifest has multiple packages, and an equivalent number of URLs are provided to update.
-        /// </summary>
-        /// <returns>A <see cref="Task"/> representing the asynchronous unit test.</returns>
-        [Test]
-        public async Task UpdateMultipleUrlManifests()
-        {
-            TestUtils.InitializeMockDownloads(TestConstants.TestMsixInstaller, TestConstants.TestExeInstaller, TestConstants.TestMsiInstaller);
-
-            string version = "1.2.3.4";
-            (UpdateCommand command, var initialManifestContent) = GetUpdateCommandAndManifestData(TestConstants.TestMultipleInstallerPackageIdentifier, version, this.tempPath, null);
-
-            var initialManifests = Serialization.DeserializeManifestContents(initialManifestContent);
-            var initialInstaller = initialManifests.SingletonManifest.Installers.First();
-            var updatedManifests = await RunUpdateCommand(command, initialManifestContent);
-            Assert.IsNotNull(updatedManifests, "Command should have succeeded");
-
-            Assert.AreEqual(version, updatedManifests.VersionManifest.PackageVersion, "Version should be updated");
-            Assert.AreEqual("en-US", updatedManifests.InstallerManifest.InstallerLocale, "InstallerLocale should be carried forward from existing installer root node");
-
-            foreach (var updatedInstaller in updatedManifests.InstallerManifest.Installers)
-            {
-                Assert.AreNotEqual(initialInstaller.InstallerSha256, updatedInstaller.InstallerSha256, "InstallerSha256 should be updated");
-
-                if (updatedInstaller.InstallerType == InstallerType.Msi || updatedInstaller.InstallerType == InstallerType.Msix)
-                {
-                    if (updatedInstaller.InstallerType == InstallerType.Msi)
-                    {
-                        Assert.AreNotEqual(initialInstaller.ProductCode, updatedInstaller.ProductCode, "ProductCode should be updated");
-                        Assert.AreEqual(Scope.Machine, updatedInstaller.Scope, "Scope should be carried forward from existing installer");
-                    }
-                    else
-                    {
-                        Assert.AreNotEqual(initialInstaller.MinimumOSVersion, updatedInstaller.MinimumOSVersion, "MinimumOSVersion should be updated");
-                        Assert.AreNotEqual(initialInstaller.PackageFamilyName, updatedInstaller.PackageFamilyName, "PackageFamilyName should be updated");
-                        Assert.AreNotEqual(initialInstaller.Platform, updatedInstaller.Platform, "Platform should be updated");
-                    }
-                }
-            }
-        }
-
-        /// <summary>
-        /// Verifies that any fields with empty string values are replaced with null so that they do not appear in the manifest output.
-        /// </summary>
-        /// <returns>A <see cref="Task"/> representing the asynchronous unit test.</returns>
-        [Test]
-        public async Task UpdateRemovesEmptyFields()
-        {
-            string packageId = "TestPublisher.EmptyFields";
-            string version = "1.2.3.4";
-            TestUtils.InitializeMockDownloads(TestConstants.TestExeInstaller);
-            (UpdateCommand command, var initialManifestContent) = GetUpdateCommandAndManifestData(packageId, version, this.tempPath, null);
-            bool updateExecuted = await command.ExecuteManifestUpdate(initialManifestContent, this.testCommandEvent);
-            Assert.IsTrue(updateExecuted, "Command should have succeeded");
-            string manifestDir = Utils.GetAppManifestDirPath(packageId, version);
-            var updatedManifestContents = Directory.GetFiles(Path.Combine(this.tempPath, manifestDir)).Select(f => File.ReadAllText(f));
-            Assert.IsTrue(updatedManifestContents.Any(), "Updated manifests were not created successfully");
-
-            Manifests updatedManifests = Serialization.DeserializeManifestContents(updatedManifestContents);
-            Assert.IsNull(updatedManifests.DefaultLocaleManifest.PrivacyUrl, "PrivacyUrl should be null.");
-            Assert.IsNull(updatedManifests.DefaultLocaleManifest.Author, "Author should be null.");
-
-            var firstInstaller = updatedManifests.InstallerManifest.Installers.First();
-            Assert.IsNull(firstInstaller.ProductCode, "ProductCode should be null.");
-            Assert.IsNull(firstInstaller.PackageFamilyName, "ProductCode should be null.");
-        }
-
-        /// <summary>
-        /// Verify that update command fails if there is a discrepency in the URL count.
-        /// </summary>
-        /// <returns>A <see cref="Task"/> representing the asynchronous unit test.</returns>
-        [Test]
-        public async Task UpdateFailsWithInstallerUrlCountDiscrepency()
-        {
-            TestUtils.InitializeMockDownloads(TestConstants.TestMsixInstaller);
-            (UpdateCommand command, var initialManifestContent) = GetUpdateCommandAndManifestData(TestConstants.TestMultipleInstallerPackageIdentifier, null, this.tempPath, new[] { "fakeurl" });
-            var updatedManifests = await RunUpdateCommand(command, initialManifestContent);
-            Assert.IsNull(updatedManifests, "Command should have failed");
-            string result = this.sw.ToString();
-            Assert.That(result, Does.Contain(Resources.MultipleInstallerUpdateDiscrepancy_Error), "Installer discrepency error should be thrown");
-        }
-
-        /// <summary>
-        /// Verify that update command fails if there is a discrepency in the package count.
-        /// </summary>
-        /// <returns>A <see cref="Task"/> representing the asynchronous unit test.</returns>
-        [Test]
-        public async Task UpdateFailsWithPackageCountDiscrepency()
-        {
-            TestUtils.InitializeMockDownloads(TestConstants.TestMsixInstaller);
-            (UpdateCommand command, var initialManifestContent) = GetUpdateCommandAndManifestData("TestPublisher.SingleMsixInExistingBundle", null, this.tempPath, null);
-            var updatedManifests = await RunUpdateCommand(command, initialManifestContent);
-            Assert.IsNull(updatedManifests, "Command should have failed");
-            string result = this.sw.ToString();
-            Assert.That(result, Does.Contain(Resources.InstallerCountMustMatch_Error), "Installer count must match error should be thrown");
-        }
-
-        /// <summary>
-        /// Verify that update command fails if there is a discrepency in the package types.
-        /// </summary>
-        /// <returns>A <see cref="Task"/> representing the asynchronous unit test.</returns>
-        [Test]
-        public async Task UpdateFailsWithUnmatchedPackages()
-        {
-            TestUtils.InitializeMockDownloads(TestConstants.TestMsixInstaller);
-            (UpdateCommand command, var initialManifestContent) = GetUpdateCommandAndManifestData("TestPublisher.MismatchedMsixInExistingBundle", null, this.tempPath, null);
-            var initialManifests = Serialization.DeserializeManifestContents(initialManifestContent);
-            var updatedManifests = await RunUpdateCommand(command, initialManifestContent);
-            Assert.IsNull(updatedManifests, "Command should have failed");
-            string result = this.sw.ToString();
-            Assert.That(result, Does.Contain(Resources.NewInstallerUrlMustMatchExisting_Message), "New installer must match error should be thrown");
-        }
-
-        /// <summary>
-        /// Since some installers are incorrectly labeled on the manifest, resort to using the installer URL to find matches.
-        /// This unit test uses a msi installer that is not an arm64 installer, but because the installer URL includes "arm64", it should find a match.
-        /// </summary>
-        /// <returns>A <see cref="Task"/> representing the asynchronous unit test.</returns>
-        [Test]
-        public async Task UpdateBasedOnInstallerUrlMatch()
-        {
-            var archs = new[] { "arm64", "arm", "win64", "win32" };
-            var expectedArchs = new[]
-            {
-                InstallerArchitecture.Arm64,
-                InstallerArchitecture.Arm,
-                InstallerArchitecture.X64,
-                InstallerArchitecture.X86,
-            };
-
-            TestUtils.InitializeMockDownloads(archs.Select(a => $"{a}/{TestConstants.TestMsiInstaller}").ToArray());
-
-            (UpdateCommand command, var initialManifestContent) = GetUpdateCommandAndManifestData("TestPublisher.MatchWithInstallerUrl", null, this.tempPath, null);
-            var initialManifests = Serialization.DeserializeManifestContents(initialManifestContent);
-            var initialInstaller = initialManifests.SingletonManifest.Installers.First();
-            var updatedManifests = await RunUpdateCommand(command, initialManifestContent);
-            Assert.IsNotNull(updatedManifests, "Command should have succeeded");
-
-            foreach (var item in expectedArchs.Zip(updatedManifests.InstallerManifest.Installers, (expectedArch, installer) => (expectedArch, installer)))
-            {
-                Assert.AreEqual(item.expectedArch, item.installer.Architecture, "Architecture not parsed correctly from url string");
-                Assert.AreNotEqual(initialInstaller.InstallerSha256, item.installer.InstallerSha256, "InstallerSha256 should be updated");
-            }
-        }
-
-        /// <summary>
-        /// Verifies that the architecture obtained from updating an msix does not come from the url string.
-        /// </summary>
-        /// <returns>A <see cref="Task"/> representing the asynchronous unit test.</returns>
-        [Test]
-        public async Task UpdateMsixIgnoresArchitectureFromUrl()
-        {
-            TestUtils.InitializeMockDownloads("arm64/" + TestConstants.TestMsixInstaller);
-            (UpdateCommand command, var initialManifestContent) = GetUpdateCommandAndManifestData("TestPublisher.MsixArchitectureMatch", null, this.tempPath, null);
-            var initialManifests = Serialization.DeserializeManifestContents(initialManifestContent);
-            var initialInstaller = initialManifests.SingletonManifest.Installers.First();
-            var updatedManifests = await RunUpdateCommand(command, initialManifestContent);
-            Assert.IsNotNull(updatedManifests, "Command should have succeeded");
-            foreach (var updatedInstaller in updatedManifests.InstallerManifest.Installers)
-            {
-                Assert.AreNotEqual(InstallerArchitecture.Arm64, updatedInstaller.Architecture, "Architecture should not be detected from string.");
-                Assert.AreNotEqual(initialInstaller.InstallerSha256, updatedInstaller.InstallerSha256, "InstallerSha256 should be updated");
-            }
-        }
-
-        /// <summary>
-        /// Verifies that the update command blocks the submission of a manifest if no installer hash changes are detected.
-        /// </summary>
-        /// <returns>A <see cref="Task"/> representing the result of the asynchronous operation.</returns>
-        [Test]
-        public async Task BlockUpdateSubmissionsWithNoUpdate()
-        {
-            TestUtils.InitializeMockDownload();
-            TestUtils.SetMockHttpResponseContent(TestConstants.TestExeInstaller);
-            (UpdateCommand command, var manifests) = GetUpdateCommandAndManifestData("TestPublisher.NoUpdate", "1.2.3.4", this.tempPath, null);
-            command.SubmitToGitHub = true;
-            await command.ExecuteManifestUpdate(manifests, this.testCommandEvent);
-            string result = this.sw.ToString();
-            Assert.That(result, Does.Contain(Resources.NoChangeDetectedInUpdatedManifest_Message), "Failed to block manifests without updates from submitting.");
-        }
-
-        /// <summary>
-        /// Verfies that an error message is shown if the overriding architecture is invalid.
-        /// </summary>
-        /// <returns>A <see cref="Task"/> representing the result of the asynchronous operation.</returns>
-        [Test]
-        public async Task UpdateWithArchitectureOverrideFailsParsing()
-        {
-            string invalidArch = "fakeArch";
-            string installerUrl = $"https://fakedomain.com/{TestConstants.TestExeInstaller}";
-            (UpdateCommand badCommand, var manifests) =
-                GetUpdateCommandAndManifestData("TestPublisher.ArchitectureOverride", "1.2.3.4", this.tempPath, new[] { $"{installerUrl}|{invalidArch}" });
-            var failedUpdateManifests = await RunUpdateCommand(badCommand, manifests);
-            Assert.IsNull(failedUpdateManifests, "Command should have failed due to invalid architecture specified for override.");
-            string result = this.sw.ToString();
-            Assert.That(result, Does.Contain(string.Format(Resources.UnableToParseArchOverride_Error, invalidArch)), "Failed to show architecture override parsing error.");
-        }
-
-        /// <summary>
-        /// Verfies that an error message is shown if multiple architectures are specified for an override.
-        /// </summary>
-        /// <returns>A <see cref="Task"/> representing the result of the asynchronous operation.</returns>
-        [Test]
-        public async Task UpdateFailsOverrideWithMultipleArchitectures()
-        {
-            string installerUrl = $"https://fakedomain.com/{TestConstants.TestExeInstaller}";
-            (UpdateCommand badCommand, var manifests) =
-                GetUpdateCommandAndManifestData("TestPublisher.ArchitectureOverride", "1.2.3.4", this.tempPath, new[] { $"{installerUrl}|x86|ARM" });
-            var failedUpdateManifests = await RunUpdateCommand(badCommand, manifests);
-            Assert.IsNull(failedUpdateManifests, "Command should have failed due to multiple architecture overrides specified for a single installer.");
-            string result = this.sw.ToString();
-            Assert.That(result, Does.Contain(Resources.MultipleArchitectureOverride_Error), "Failed to show multiple architecture overrides error.");
-        }
-
-        /// <summary>
-        /// Verifies that the overriding architecture can be matched to the architecture specified in the existing manifest and the update succeeds.
-        /// </summary>
-        /// <returns>A <see cref="Task"/> representing the result of the asynchronous operation.</returns>
-        [Test]
-        public async Task UpdateWithArchitectureOverrides()
-        {
-            TestUtils.InitializeMockDownload();
-            TestUtils.SetMockHttpResponseContent(TestConstants.TestExeInstaller);
-            string testInstallerUrl = $"https://fakedomain.com/{TestConstants.TestExeInstaller}";
-            InstallerArchitecture expectedArch = InstallerArchitecture.Arm;
-
-            // Test without architecture override should fail.
-            (UpdateCommand badCommand, var manifests) =
-                GetUpdateCommandAndManifestData("TestPublisher.ArchitectureOverride", "1.2.3.4", this.tempPath, new[] { testInstallerUrl });
-            var failedUpdateManifests = await RunUpdateCommand(badCommand, manifests);
-            Assert.IsNull(failedUpdateManifests, "Command should have failed without architecture override as the installer is x64");
-
-            // Test with architecture override should pass.
-            (UpdateCommand goodCommand, var initialManifestContent) =
-                GetUpdateCommandAndManifestData("TestPublisher.ArchitectureOverride", "1.2.3.4", this.tempPath, new[] { $"{testInstallerUrl}|{expectedArch}" });
-            var initialManifests = Serialization.DeserializeManifestContents(initialManifestContent);
-            var initialInstaller = initialManifests.SingletonManifest.Installers.First();
-            var updatedManifests = await RunUpdateCommand(goodCommand, initialManifestContent);
-            Assert.IsNotNull(updatedManifests, "Command should have succeeded as installer should be overrided with ARM architecture.");
-
-            var updatedInstaller = updatedManifests.InstallerManifest.Installers.Single();
-            Assert.AreEqual(expectedArch, updatedInstaller.Architecture, $"Architecture should be {expectedArch} from override.");
-            Assert.AreNotEqual(initialInstaller.InstallerSha256, updatedInstaller.InstallerSha256, "InstallerSha256 should be updated");
-        }
-
-        /// <summary>
-        /// Verifies that if a matching failure occurs when trying to perform an architecture override, a warning message is displayed.
-        /// </summary>
-        /// <returns>A <see cref="Task"/> representing the result of the asynchronous operation.</returns>
-        [Test]
-        public async Task UpdateWithArchitectureOverrideFailsWithErrorMessage()
-        {
-            string installerUrl = $"https://fakedomain.com/{TestConstants.TestExeInstaller}";
-            TestUtils.InitializeMockDownloads(TestConstants.TestExeInstaller);
-            (UpdateCommand command, var initialManifestContent) =
-                GetUpdateCommandAndManifestData("TestPublisher.ArchitectureOverride", "1.2.3.4", this.tempPath, new[] { $"{installerUrl}|x64" });
-            var updatedManifests = await RunUpdateCommand(command, initialManifestContent);
-            Assert.IsNull(updatedManifests, "Command should have failed");
-            string result = this.sw.ToString();
-            Assert.That(result, Does.Contain(Resources.ArchitectureOverride_Warning), "Failed to show warning for architecture override.");
-        }
-
-        /// <summary>
-        /// Test the architecture override with multiple installers. Verifies that if the override architecture does not match any installer,
-        /// the architecture detected from the url or the binary will be used instead to perform the matching.
-        /// </summary>
-        /// <returns>A <see cref="Task"/> representing the result of the asynchronous operation.</returns>
-        [Test]
-        public async Task UpdateWithMultipleArchitectureOverrides()
-        {
-            var expectedArchs = new[]
-            {
-                InstallerArchitecture.Arm,
-                InstallerArchitecture.X64,
-            };
-
-            string x64ExeInstallerUrl = $"https://fakedomain.com/{TestConstants.TestExeInstaller}";
-            string x86ExeInstallerUrl = $"https://fakedomain.com/win32/{TestConstants.TestExeInstaller}";
-            TestUtils.InitializeMockDownloads(TestConstants.TestExeInstaller, $"win32/{TestConstants.TestExeInstaller}");
-            (UpdateCommand command, var initialManifestContent) =
-                GetUpdateCommandAndManifestData("TestPublisher.MultipleArchitectureOverride", "1.2.3.4", this.tempPath, new[] { $"{x64ExeInstallerUrl}|arm", $"{x86ExeInstallerUrl}|x64" });
-
-            var initialManifests = Serialization.DeserializeManifestContents(initialManifestContent);
-            var initialInstaller = initialManifests.SingletonManifest.Installers.First();
-            var updatedManifests = await RunUpdateCommand(command, initialManifestContent);
-            Assert.IsNotNull(updatedManifests, "Command should have succeeded");
-
-            foreach (var item in expectedArchs.Zip(updatedManifests.InstallerManifest.Installers, (expectedArch, installer) => (expectedArch, installer)))
-            {
-                Assert.AreEqual(item.expectedArch, item.installer.Architecture, "Architecture override failed.");
-                Assert.AreNotEqual(initialInstaller.InstallerSha256, item.installer.InstallerSha256, "InstallerSha256 should be updated");
-            }
-        }
-
-        /// <summary>
-<<<<<<< HEAD
-        /// Tests when an update is unable to find an installerType match.
-        /// The matching logic must resort to using a compatible installerType to determine a match (i.e. appx -> msix).
-        /// </summary>
-        /// <returns>A <see cref="Task"/> representing the result of the asynchronous operation.</returns>
-        [Test]
-        public async Task UpdateWithCompatibleInstallerType()
-        {
-            TestUtils.InitializeMockDownloads(TestConstants.TestMsixInstaller);
-            (UpdateCommand command, var initialManifestContent) = GetUpdateCommandAndManifestData("TestPublisher.MatchWithCompatibleInstallerType", null, this.tempPath, null);
-            var initialManifests = Serialization.DeserializeManifestContents(initialManifestContent);
-            var updatedManifests = await RunUpdateCommand(command, initialManifestContent);
-            Assert.IsNotNull(updatedManifests, "Command should have succeeded");
-            foreach (var updatedInstaller in updatedManifests.InstallerManifest.Installers)
-            {
-                Assert.AreEqual(InstallerType.Appx, updatedInstaller.InstallerType, "Msix installerType should be matched with Appx");
-            }
-=======
-        /// Tests that the provided installer url with leading and trailing spaces is trimmed prior to being updated.
-        /// </summary>
-        /// <returns>A <see cref="Task"/> representing the result of the asynchronous operation.</returns>
-        [Test]
-        public async Task UpdateWithUntrimmedInstallerUrl()
-        {
-            string untrimmedInstallerUrl = $"  https://fakedomain.com/{TestConstants.TestExeInstaller}   ";
-            TestUtils.InitializeMockDownloads(TestConstants.TestExeInstaller);
-            (UpdateCommand command, var initialManifestContent) =
-                GetUpdateCommandAndManifestData("TestPublisher.SingleExe", "1.2.3.4", this.tempPath, new[] { untrimmedInstallerUrl });
-            var updatedManifests = await RunUpdateCommand(command, initialManifestContent);
-            Assert.IsNotNull(updatedManifests, "Command should have succeeded");
-            Assert.AreNotEqual(untrimmedInstallerUrl, updatedManifests.InstallerManifest.Installers.First().InstallerUrl, "InstallerUrl was not trimmed prior to update.");
-        }
-
-        /// <summary>
-        /// Tests if a new installer has null values, the update does not overwrite existing values for ProductCode, PackageFamilyName, and Platform from the existing manifest.
-        /// </summary>
-        /// <returns>A <see cref="Task"/> representing the result of the asynchronous operation.</returns>
-        [Test]
-        public async Task UpdatePreservesExistingValues()
-        {
-            string installerUrl = $"https://fakedomain.com/{TestConstants.TestExeInstaller}";
-            TestUtils.InitializeMockDownloads(TestConstants.TestExeInstaller);
-            (UpdateCommand command, var initialManifestContent) =
-                GetUpdateCommandAndManifestData("TestPublisher.SingleExe", "1.2.3.4", this.tempPath, new[] { $"{installerUrl}" });
-            var updatedManifests = await RunUpdateCommand(command, initialManifestContent);
-            Assert.IsNotNull(updatedManifests, "Command should have succeeded");
-            var updatedInstaller = updatedManifests.InstallerManifest.Installers.First();
-            Assert.AreEqual("FakeProductCode", updatedInstaller.ProductCode, "Existing value for ProductCode was overwritten.");
-            Assert.AreEqual("FakePackageFamilyName", updatedInstaller.PackageFamilyName, "Existing value for PackageFamilyName was overwritten.");
-            Assert.IsNotNull(updatedInstaller.Platform, "Existing value for Platform was overwritten.;");
->>>>>>> 9f1ecdc2
-        }
-
-        private static (UpdateCommand UpdateCommand, List<string> InitialManifestContent) GetUpdateCommandAndManifestData(string id, string version, string outputDir, IEnumerable<string> installerUrls)
-        {
-            var updateCommand = new UpdateCommand
-            {
-                Id = id,
-                Version = version,
-                OutputDir = outputDir,
-            };
-
-            if (installerUrls != null)
-            {
-                updateCommand.InstallerUrls = installerUrls;
-            }
-
-            var initialManifestContent = TestUtils.GetInitialManifestContent($"{id}.yaml");
-
-            return (updateCommand, initialManifestContent);
-        }
-
-        private static async Task<Manifests> RunUpdateCommand(UpdateCommand updateCommand, List<string> initialManifestContent)
-        {
-            Manifests initialManifests = updateCommand.DeserializeManifestContentAndApplyInitialUpdate(initialManifestContent);
-            return await updateCommand.UpdateManifestsAutonomously(initialManifests);
-        }
-    }
-}
+﻿// Copyright (c) Microsoft. All rights reserved.
+// Licensed under the MIT license.
+
+namespace Microsoft.WingetCreateUnitTests
+{
+    using System;
+    using System.Collections.Generic;
+    using System.IO;
+    using System.Linq;
+    using System.Threading.Tasks;
+    using Microsoft.WingetCreateCLI.Commands;
+    using Microsoft.WingetCreateCLI.Logging;
+    using Microsoft.WingetCreateCLI.Properties;
+    using Microsoft.WingetCreateCLI.Telemetry.Events;
+    using Microsoft.WingetCreateCore;
+    using Microsoft.WingetCreateCore.Common;
+    using Microsoft.WingetCreateCore.Models;
+    using Microsoft.WingetCreateCore.Models.Installer;
+    using Microsoft.WingetCreateTests;
+    using NUnit.Framework;
+
+    /// <summary>
+    /// Test cases for verifying that the "update" command is working as expected.
+    /// </summary>
+    public class UpdateCommandTests
+    {
+        private readonly string tempPath = Path.GetTempPath();
+        private StringWriter sw;
+        private CommandExecutedEvent testCommandEvent;
+
+        /// <summary>
+        /// Setup method for the update command unit tests.
+        /// </summary>
+        [OneTimeSetUp]
+        public void OneTimeSetup()
+        {
+            this.testCommandEvent = new CommandExecutedEvent();
+            Logger.Initialize();
+        }
+
+        /// <summary>
+        /// Setup method for each individual test.
+        /// </summary>
+        [SetUp]
+        public void Setup()
+        {
+            this.sw = new StringWriter();
+            Console.SetOut(this.sw);
+        }
+
+        /// <summary>
+        /// Teardown method for each individual test.
+        /// </summary>
+        [TearDown]
+        public void TearDown()
+        {
+            this.sw.Dispose();
+            PackageParser.SetHttpMessageHandler(null);
+        }
+
+        /// <summary>
+        /// Verifies that the update command succeeds and outputs manifests to the directory.
+        /// </summary>
+        /// <returns>A <see cref="Task"/> representing the asynchronous unit test.</returns>
+        [Test]
+        public async Task UpdateCommandGitHubManifestTest()
+        {
+            string version = "1.2.3.4";
+            (UpdateCommand command, var initialManifestContent) = GetUpdateCommandAndManifestData(TestConstants.TestPackageIdentifier, version, this.tempPath, null);
+            var updatedManifests = await command.ExecuteManifestUpdate(initialManifestContent, this.testCommandEvent);
+            Assert.IsTrue(updatedManifests, "Command should have succeeded");
+
+            string manifestDir = Utils.GetAppManifestDirPath(TestConstants.TestPackageIdentifier, version);
+            var updatedManifestContents = Directory.GetFiles(Path.Combine(this.tempPath, manifestDir)).Select(f => File.ReadAllText(f));
+            Assert.IsTrue(updatedManifestContents.Any(), "Updated manifests were not created successfully");
+            Manifests manifestsToValidate = Serialization.DeserializeManifestContents(updatedManifestContents);
+            Assert.AreEqual(version, manifestsToValidate.VersionManifest.PackageVersion, $"Failed to update version of {TestConstants.TestPackageIdentifier}");
+        }
+
+        /// <summary>
+        /// Tests the <see cref="UpdateCommand.UpdateManifestsAutonomously"/> command, ensuring that it updates properties as expected.
+        /// </summary>
+        /// <returns>A <see cref="Task"/> representing the asynchronous unit test.</returns>
+        [Test]
+        public async Task UpdateAndVerifyUpdatedProperties()
+        {
+            TestUtils.InitializeMockDownloads(TestConstants.TestMsiInstaller);
+            string version = "1.2.3.4";
+            (UpdateCommand command, var initialManifestContent) = GetUpdateCommandAndManifestData(TestConstants.TestMsiPackageIdentifier, version, this.tempPath, null);
+
+            var initialManifests = Serialization.DeserializeManifestContents(initialManifestContent);
+            var initialInstaller = initialManifests.SingletonManifest.Installers.First();
+            var updatedManifests = await RunUpdateCommand(command, initialManifestContent);
+            Assert.IsNotNull(updatedManifests, "Command should have succeeded");
+            var updatedInstaller = updatedManifests.InstallerManifest.Installers.First();
+            Assert.AreEqual(version, updatedManifests.VersionManifest.PackageVersion, "Version should be updated");
+            Assert.AreNotEqual(initialInstaller.ProductCode, updatedInstaller.ProductCode, "ProductCode should be updated");
+            Assert.AreNotEqual(initialInstaller.InstallerSha256, updatedInstaller.InstallerSha256, "InstallerSha256 should be updated");
+        }
+
+        /// <summary>
+        /// Verifies that the update command succeeds when the existing manifest has multiple packages, and an equivalent number of URLs are provided to update.
+        /// </summary>
+        /// <returns>A <see cref="Task"/> representing the asynchronous unit test.</returns>
+        [Test]
+        public async Task UpdateMultipleUrlManifests()
+        {
+            TestUtils.InitializeMockDownloads(TestConstants.TestMsixInstaller, TestConstants.TestExeInstaller, TestConstants.TestMsiInstaller);
+
+            string version = "1.2.3.4";
+            (UpdateCommand command, var initialManifestContent) = GetUpdateCommandAndManifestData(TestConstants.TestMultipleInstallerPackageIdentifier, version, this.tempPath, null);
+
+            var initialManifests = Serialization.DeserializeManifestContents(initialManifestContent);
+            var initialInstaller = initialManifests.SingletonManifest.Installers.First();
+            var updatedManifests = await RunUpdateCommand(command, initialManifestContent);
+            Assert.IsNotNull(updatedManifests, "Command should have succeeded");
+
+            Assert.AreEqual(version, updatedManifests.VersionManifest.PackageVersion, "Version should be updated");
+            Assert.AreEqual("en-US", updatedManifests.InstallerManifest.InstallerLocale, "InstallerLocale should be carried forward from existing installer root node");
+
+            foreach (var updatedInstaller in updatedManifests.InstallerManifest.Installers)
+            {
+                Assert.AreNotEqual(initialInstaller.InstallerSha256, updatedInstaller.InstallerSha256, "InstallerSha256 should be updated");
+
+                if (updatedInstaller.InstallerType == InstallerType.Msi || updatedInstaller.InstallerType == InstallerType.Msix)
+                {
+                    if (updatedInstaller.InstallerType == InstallerType.Msi)
+                    {
+                        Assert.AreNotEqual(initialInstaller.ProductCode, updatedInstaller.ProductCode, "ProductCode should be updated");
+                        Assert.AreEqual(Scope.Machine, updatedInstaller.Scope, "Scope should be carried forward from existing installer");
+                    }
+                    else
+                    {
+                        Assert.AreNotEqual(initialInstaller.MinimumOSVersion, updatedInstaller.MinimumOSVersion, "MinimumOSVersion should be updated");
+                        Assert.AreNotEqual(initialInstaller.PackageFamilyName, updatedInstaller.PackageFamilyName, "PackageFamilyName should be updated");
+                        Assert.AreNotEqual(initialInstaller.Platform, updatedInstaller.Platform, "Platform should be updated");
+                    }
+                }
+            }
+        }
+
+        /// <summary>
+        /// Verifies that any fields with empty string values are replaced with null so that they do not appear in the manifest output.
+        /// </summary>
+        /// <returns>A <see cref="Task"/> representing the asynchronous unit test.</returns>
+        [Test]
+        public async Task UpdateRemovesEmptyFields()
+        {
+            string packageId = "TestPublisher.EmptyFields";
+            string version = "1.2.3.4";
+            TestUtils.InitializeMockDownloads(TestConstants.TestExeInstaller);
+            (UpdateCommand command, var initialManifestContent) = GetUpdateCommandAndManifestData(packageId, version, this.tempPath, null);
+            bool updateExecuted = await command.ExecuteManifestUpdate(initialManifestContent, this.testCommandEvent);
+            Assert.IsTrue(updateExecuted, "Command should have succeeded");
+            string manifestDir = Utils.GetAppManifestDirPath(packageId, version);
+            var updatedManifestContents = Directory.GetFiles(Path.Combine(this.tempPath, manifestDir)).Select(f => File.ReadAllText(f));
+            Assert.IsTrue(updatedManifestContents.Any(), "Updated manifests were not created successfully");
+
+            Manifests updatedManifests = Serialization.DeserializeManifestContents(updatedManifestContents);
+            Assert.IsNull(updatedManifests.DefaultLocaleManifest.PrivacyUrl, "PrivacyUrl should be null.");
+            Assert.IsNull(updatedManifests.DefaultLocaleManifest.Author, "Author should be null.");
+
+            var firstInstaller = updatedManifests.InstallerManifest.Installers.First();
+            Assert.IsNull(firstInstaller.ProductCode, "ProductCode should be null.");
+            Assert.IsNull(firstInstaller.PackageFamilyName, "ProductCode should be null.");
+        }
+
+        /// <summary>
+        /// Verify that update command fails if there is a discrepency in the URL count.
+        /// </summary>
+        /// <returns>A <see cref="Task"/> representing the asynchronous unit test.</returns>
+        [Test]
+        public async Task UpdateFailsWithInstallerUrlCountDiscrepency()
+        {
+            TestUtils.InitializeMockDownloads(TestConstants.TestMsixInstaller);
+            (UpdateCommand command, var initialManifestContent) = GetUpdateCommandAndManifestData(TestConstants.TestMultipleInstallerPackageIdentifier, null, this.tempPath, new[] { "fakeurl" });
+            var updatedManifests = await RunUpdateCommand(command, initialManifestContent);
+            Assert.IsNull(updatedManifests, "Command should have failed");
+            string result = this.sw.ToString();
+            Assert.That(result, Does.Contain(Resources.MultipleInstallerUpdateDiscrepancy_Error), "Installer discrepency error should be thrown");
+        }
+
+        /// <summary>
+        /// Verify that update command fails if there is a discrepency in the package count.
+        /// </summary>
+        /// <returns>A <see cref="Task"/> representing the asynchronous unit test.</returns>
+        [Test]
+        public async Task UpdateFailsWithPackageCountDiscrepency()
+        {
+            TestUtils.InitializeMockDownloads(TestConstants.TestMsixInstaller);
+            (UpdateCommand command, var initialManifestContent) = GetUpdateCommandAndManifestData("TestPublisher.SingleMsixInExistingBundle", null, this.tempPath, null);
+            var updatedManifests = await RunUpdateCommand(command, initialManifestContent);
+            Assert.IsNull(updatedManifests, "Command should have failed");
+            string result = this.sw.ToString();
+            Assert.That(result, Does.Contain(Resources.InstallerCountMustMatch_Error), "Installer count must match error should be thrown");
+        }
+
+        /// <summary>
+        /// Verify that update command fails if there is a discrepency in the package types.
+        /// </summary>
+        /// <returns>A <see cref="Task"/> representing the asynchronous unit test.</returns>
+        [Test]
+        public async Task UpdateFailsWithUnmatchedPackages()
+        {
+            TestUtils.InitializeMockDownloads(TestConstants.TestMsixInstaller);
+            (UpdateCommand command, var initialManifestContent) = GetUpdateCommandAndManifestData("TestPublisher.MismatchedMsixInExistingBundle", null, this.tempPath, null);
+            var initialManifests = Serialization.DeserializeManifestContents(initialManifestContent);
+            var updatedManifests = await RunUpdateCommand(command, initialManifestContent);
+            Assert.IsNull(updatedManifests, "Command should have failed");
+            string result = this.sw.ToString();
+            Assert.That(result, Does.Contain(Resources.NewInstallerUrlMustMatchExisting_Message), "New installer must match error should be thrown");
+        }
+
+        /// <summary>
+        /// Since some installers are incorrectly labeled on the manifest, resort to using the installer URL to find matches.
+        /// This unit test uses a msi installer that is not an arm64 installer, but because the installer URL includes "arm64", it should find a match.
+        /// </summary>
+        /// <returns>A <see cref="Task"/> representing the asynchronous unit test.</returns>
+        [Test]
+        public async Task UpdateBasedOnInstallerUrlMatch()
+        {
+            var archs = new[] { "arm64", "arm", "win64", "win32" };
+            var expectedArchs = new[]
+            {
+                InstallerArchitecture.Arm64,
+                InstallerArchitecture.Arm,
+                InstallerArchitecture.X64,
+                InstallerArchitecture.X86,
+            };
+
+            TestUtils.InitializeMockDownloads(archs.Select(a => $"{a}/{TestConstants.TestMsiInstaller}").ToArray());
+
+            (UpdateCommand command, var initialManifestContent) = GetUpdateCommandAndManifestData("TestPublisher.MatchWithInstallerUrl", null, this.tempPath, null);
+            var initialManifests = Serialization.DeserializeManifestContents(initialManifestContent);
+            var initialInstaller = initialManifests.SingletonManifest.Installers.First();
+            var updatedManifests = await RunUpdateCommand(command, initialManifestContent);
+            Assert.IsNotNull(updatedManifests, "Command should have succeeded");
+
+            foreach (var item in expectedArchs.Zip(updatedManifests.InstallerManifest.Installers, (expectedArch, installer) => (expectedArch, installer)))
+            {
+                Assert.AreEqual(item.expectedArch, item.installer.Architecture, "Architecture not parsed correctly from url string");
+                Assert.AreNotEqual(initialInstaller.InstallerSha256, item.installer.InstallerSha256, "InstallerSha256 should be updated");
+            }
+        }
+
+        /// <summary>
+        /// Verifies that the architecture obtained from updating an msix does not come from the url string.
+        /// </summary>
+        /// <returns>A <see cref="Task"/> representing the asynchronous unit test.</returns>
+        [Test]
+        public async Task UpdateMsixIgnoresArchitectureFromUrl()
+        {
+            TestUtils.InitializeMockDownloads("arm64/" + TestConstants.TestMsixInstaller);
+            (UpdateCommand command, var initialManifestContent) = GetUpdateCommandAndManifestData("TestPublisher.MsixArchitectureMatch", null, this.tempPath, null);
+            var initialManifests = Serialization.DeserializeManifestContents(initialManifestContent);
+            var initialInstaller = initialManifests.SingletonManifest.Installers.First();
+            var updatedManifests = await RunUpdateCommand(command, initialManifestContent);
+            Assert.IsNotNull(updatedManifests, "Command should have succeeded");
+            foreach (var updatedInstaller in updatedManifests.InstallerManifest.Installers)
+            {
+                Assert.AreNotEqual(InstallerArchitecture.Arm64, updatedInstaller.Architecture, "Architecture should not be detected from string.");
+                Assert.AreNotEqual(initialInstaller.InstallerSha256, updatedInstaller.InstallerSha256, "InstallerSha256 should be updated");
+            }
+        }
+
+        /// <summary>
+        /// Verifies that the update command blocks the submission of a manifest if no installer hash changes are detected.
+        /// </summary>
+        /// <returns>A <see cref="Task"/> representing the result of the asynchronous operation.</returns>
+        [Test]
+        public async Task BlockUpdateSubmissionsWithNoUpdate()
+        {
+            TestUtils.InitializeMockDownload();
+            TestUtils.SetMockHttpResponseContent(TestConstants.TestExeInstaller);
+            (UpdateCommand command, var manifests) = GetUpdateCommandAndManifestData("TestPublisher.NoUpdate", "1.2.3.4", this.tempPath, null);
+            command.SubmitToGitHub = true;
+            await command.ExecuteManifestUpdate(manifests, this.testCommandEvent);
+            string result = this.sw.ToString();
+            Assert.That(result, Does.Contain(Resources.NoChangeDetectedInUpdatedManifest_Message), "Failed to block manifests without updates from submitting.");
+        }
+
+        /// <summary>
+        /// Verfies that an error message is shown if the overriding architecture is invalid.
+        /// </summary>
+        /// <returns>A <see cref="Task"/> representing the result of the asynchronous operation.</returns>
+        [Test]
+        public async Task UpdateWithArchitectureOverrideFailsParsing()
+        {
+            string invalidArch = "fakeArch";
+            string installerUrl = $"https://fakedomain.com/{TestConstants.TestExeInstaller}";
+            (UpdateCommand badCommand, var manifests) =
+                GetUpdateCommandAndManifestData("TestPublisher.ArchitectureOverride", "1.2.3.4", this.tempPath, new[] { $"{installerUrl}|{invalidArch}" });
+            var failedUpdateManifests = await RunUpdateCommand(badCommand, manifests);
+            Assert.IsNull(failedUpdateManifests, "Command should have failed due to invalid architecture specified for override.");
+            string result = this.sw.ToString();
+            Assert.That(result, Does.Contain(string.Format(Resources.UnableToParseArchOverride_Error, invalidArch)), "Failed to show architecture override parsing error.");
+        }
+
+        /// <summary>
+        /// Verfies that an error message is shown if multiple architectures are specified for an override.
+        /// </summary>
+        /// <returns>A <see cref="Task"/> representing the result of the asynchronous operation.</returns>
+        [Test]
+        public async Task UpdateFailsOverrideWithMultipleArchitectures()
+        {
+            string installerUrl = $"https://fakedomain.com/{TestConstants.TestExeInstaller}";
+            (UpdateCommand badCommand, var manifests) =
+                GetUpdateCommandAndManifestData("TestPublisher.ArchitectureOverride", "1.2.3.4", this.tempPath, new[] { $"{installerUrl}|x86|ARM" });
+            var failedUpdateManifests = await RunUpdateCommand(badCommand, manifests);
+            Assert.IsNull(failedUpdateManifests, "Command should have failed due to multiple architecture overrides specified for a single installer.");
+            string result = this.sw.ToString();
+            Assert.That(result, Does.Contain(Resources.MultipleArchitectureOverride_Error), "Failed to show multiple architecture overrides error.");
+        }
+
+        /// <summary>
+        /// Verifies that the overriding architecture can be matched to the architecture specified in the existing manifest and the update succeeds.
+        /// </summary>
+        /// <returns>A <see cref="Task"/> representing the result of the asynchronous operation.</returns>
+        [Test]
+        public async Task UpdateWithArchitectureOverrides()
+        {
+            TestUtils.InitializeMockDownload();
+            TestUtils.SetMockHttpResponseContent(TestConstants.TestExeInstaller);
+            string testInstallerUrl = $"https://fakedomain.com/{TestConstants.TestExeInstaller}";
+            InstallerArchitecture expectedArch = InstallerArchitecture.Arm;
+
+            // Test without architecture override should fail.
+            (UpdateCommand badCommand, var manifests) =
+                GetUpdateCommandAndManifestData("TestPublisher.ArchitectureOverride", "1.2.3.4", this.tempPath, new[] { testInstallerUrl });
+            var failedUpdateManifests = await RunUpdateCommand(badCommand, manifests);
+            Assert.IsNull(failedUpdateManifests, "Command should have failed without architecture override as the installer is x64");
+
+            // Test with architecture override should pass.
+            (UpdateCommand goodCommand, var initialManifestContent) =
+                GetUpdateCommandAndManifestData("TestPublisher.ArchitectureOverride", "1.2.3.4", this.tempPath, new[] { $"{testInstallerUrl}|{expectedArch}" });
+            var initialManifests = Serialization.DeserializeManifestContents(initialManifestContent);
+            var initialInstaller = initialManifests.SingletonManifest.Installers.First();
+            var updatedManifests = await RunUpdateCommand(goodCommand, initialManifestContent);
+            Assert.IsNotNull(updatedManifests, "Command should have succeeded as installer should be overrided with ARM architecture.");
+
+            var updatedInstaller = updatedManifests.InstallerManifest.Installers.Single();
+            Assert.AreEqual(expectedArch, updatedInstaller.Architecture, $"Architecture should be {expectedArch} from override.");
+            Assert.AreNotEqual(initialInstaller.InstallerSha256, updatedInstaller.InstallerSha256, "InstallerSha256 should be updated");
+        }
+
+        /// <summary>
+        /// Verifies that if a matching failure occurs when trying to perform an architecture override, a warning message is displayed.
+        /// </summary>
+        /// <returns>A <see cref="Task"/> representing the result of the asynchronous operation.</returns>
+        [Test]
+        public async Task UpdateWithArchitectureOverrideFailsWithErrorMessage()
+        {
+            string installerUrl = $"https://fakedomain.com/{TestConstants.TestExeInstaller}";
+            TestUtils.InitializeMockDownloads(TestConstants.TestExeInstaller);
+            (UpdateCommand command, var initialManifestContent) =
+                GetUpdateCommandAndManifestData("TestPublisher.ArchitectureOverride", "1.2.3.4", this.tempPath, new[] { $"{installerUrl}|x64" });
+            var updatedManifests = await RunUpdateCommand(command, initialManifestContent);
+            Assert.IsNull(updatedManifests, "Command should have failed");
+            string result = this.sw.ToString();
+            Assert.That(result, Does.Contain(Resources.ArchitectureOverride_Warning), "Failed to show warning for architecture override.");
+        }
+
+        /// <summary>
+        /// Test the architecture override with multiple installers. Verifies that if the override architecture does not match any installer,
+        /// the architecture detected from the url or the binary will be used instead to perform the matching.
+        /// </summary>
+        /// <returns>A <see cref="Task"/> representing the result of the asynchronous operation.</returns>
+        [Test]
+        public async Task UpdateWithMultipleArchitectureOverrides()
+        {
+            var expectedArchs = new[]
+            {
+                InstallerArchitecture.Arm,
+                InstallerArchitecture.X64,
+            };
+
+            string x64ExeInstallerUrl = $"https://fakedomain.com/{TestConstants.TestExeInstaller}";
+            string x86ExeInstallerUrl = $"https://fakedomain.com/win32/{TestConstants.TestExeInstaller}";
+            TestUtils.InitializeMockDownloads(TestConstants.TestExeInstaller, $"win32/{TestConstants.TestExeInstaller}");
+            (UpdateCommand command, var initialManifestContent) =
+                GetUpdateCommandAndManifestData("TestPublisher.MultipleArchitectureOverride", "1.2.3.4", this.tempPath, new[] { $"{x64ExeInstallerUrl}|arm", $"{x86ExeInstallerUrl}|x64" });
+
+            var initialManifests = Serialization.DeserializeManifestContents(initialManifestContent);
+            var initialInstaller = initialManifests.SingletonManifest.Installers.First();
+            var updatedManifests = await RunUpdateCommand(command, initialManifestContent);
+            Assert.IsNotNull(updatedManifests, "Command should have succeeded");
+
+            foreach (var item in expectedArchs.Zip(updatedManifests.InstallerManifest.Installers, (expectedArch, installer) => (expectedArch, installer)))
+            {
+                Assert.AreEqual(item.expectedArch, item.installer.Architecture, "Architecture override failed.");
+                Assert.AreNotEqual(initialInstaller.InstallerSha256, item.installer.InstallerSha256, "InstallerSha256 should be updated");
+            }
+        }
+
+        /// <summary>
+        /// Tests that the provided installer url with leading and trailing spaces is trimmed prior to being updated.
+        /// </summary>
+        /// <returns>A <see cref="Task"/> representing the result of the asynchronous operation.</returns>
+        [Test]
+        public async Task UpdateWithUntrimmedInstallerUrl()
+        {
+            string untrimmedInstallerUrl = $"  https://fakedomain.com/{TestConstants.TestExeInstaller}   ";
+            TestUtils.InitializeMockDownloads(TestConstants.TestExeInstaller);
+            (UpdateCommand command, var initialManifestContent) =
+                GetUpdateCommandAndManifestData("TestPublisher.SingleExe", "1.2.3.4", this.tempPath, new[] { untrimmedInstallerUrl });
+            var updatedManifests = await RunUpdateCommand(command, initialManifestContent);
+            Assert.IsNotNull(updatedManifests, "Command should have succeeded");
+            Assert.AreNotEqual(untrimmedInstallerUrl, updatedManifests.InstallerManifest.Installers.First().InstallerUrl, "InstallerUrl was not trimmed prior to update.");
+        }
+
+        /// <summary>
+        /// Tests if a new installer has null values, the update does not overwrite existing values for ProductCode, PackageFamilyName, and Platform from the existing manifest.
+        /// </summary>
+        /// <returns>A <see cref="Task"/> representing the result of the asynchronous operation.</returns>
+        [Test]
+        public async Task UpdatePreservesExistingValues()
+        {
+            string installerUrl = $"https://fakedomain.com/{TestConstants.TestExeInstaller}";
+            TestUtils.InitializeMockDownloads(TestConstants.TestExeInstaller);
+            (UpdateCommand command, var initialManifestContent) =
+                GetUpdateCommandAndManifestData("TestPublisher.SingleExe", "1.2.3.4", this.tempPath, new[] { $"{installerUrl}" });
+            var updatedManifests = await RunUpdateCommand(command, initialManifestContent);
+            Assert.IsNotNull(updatedManifests, "Command should have succeeded");
+            var updatedInstaller = updatedManifests.InstallerManifest.Installers.First();
+            Assert.AreEqual("FakeProductCode", updatedInstaller.ProductCode, "Existing value for ProductCode was overwritten.");
+            Assert.AreEqual("FakePackageFamilyName", updatedInstaller.PackageFamilyName, "Existing value for PackageFamilyName was overwritten.");
+            Assert.IsNotNull(updatedInstaller.Platform, "Existing value for Platform was overwritten.;");
+        }
+
+        /// <summary>
+        /// Tests when an update is unable to find an installerType match.
+        /// The matching logic must resort to using a compatible installerType to determine a match (i.e. appx -> msix).
+        /// </summary>
+        /// <returns>A <see cref="Task"/> representing the result of the asynchronous operation.</returns>
+        [Test]
+        public async Task UpdateWithCompatibleInstallerType()
+        {
+            TestUtils.InitializeMockDownloads(TestConstants.TestMsixInstaller);
+            (UpdateCommand command, var initialManifestContent) = GetUpdateCommandAndManifestData("TestPublisher.MatchWithCompatibleInstallerType", null, this.tempPath, null);
+            var initialManifests = Serialization.DeserializeManifestContents(initialManifestContent);
+            var updatedManifests = await RunUpdateCommand(command, initialManifestContent);
+            Assert.IsNotNull(updatedManifests, "Command should have succeeded");
+            foreach (var updatedInstaller in updatedManifests.InstallerManifest.Installers)
+            {
+                Assert.AreEqual(InstallerType.Appx, updatedInstaller.InstallerType, "Msix installerType should be matched with Appx");
+            }
+        }
+
+        private static (UpdateCommand UpdateCommand, List<string> InitialManifestContent) GetUpdateCommandAndManifestData(string id, string version, string outputDir, IEnumerable<string> installerUrls)
+        {
+            var updateCommand = new UpdateCommand
+            {
+                Id = id,
+                Version = version,
+                OutputDir = outputDir,
+            };
+
+            if (installerUrls != null)
+            {
+                updateCommand.InstallerUrls = installerUrls;
+            }
+
+            var initialManifestContent = TestUtils.GetInitialManifestContent($"{id}.yaml");
+
+            return (updateCommand, initialManifestContent);
+        }
+
+        private static async Task<Manifests> RunUpdateCommand(UpdateCommand updateCommand, List<string> initialManifestContent)
+        {
+            Manifests initialManifests = updateCommand.DeserializeManifestContentAndApplyInitialUpdate(initialManifestContent);
+            return await updateCommand.UpdateManifestsAutonomously(initialManifests);
+        }
+    }
+}