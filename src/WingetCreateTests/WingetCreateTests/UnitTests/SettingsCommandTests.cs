﻿// Copyright (c) Microsoft. All rights reserved.
// Licensed under the MIT license.

namespace Microsoft.WingetCreateUnitTests
{
    using System.Collections.Generic;
    using System.IO;
    using System.Linq;
    using System.Threading.Tasks;
    using Microsoft.WingetCreateCLI;
    using Microsoft.WingetCreateCLI.Commands;
    using Microsoft.WingetCreateCLI.Logging;
    using Microsoft.WingetCreateCLI.Models.Settings;
    using Microsoft.WingetCreateCLI.Properties;
    using NUnit.Framework;
    using NUnit.Framework.Legacy;

    /// <summary>
    /// Unit test class for the Settings Command.
    /// </summary>
    public class SettingsCommandTests
    {
        /// <summary>
        /// OneTimeSetup method for the settings command unit tests.
        /// </summary>
        [OneTimeSetUp]
        public void OneTimeSetUp()
        {
            Logger.Initialize();
        }

        /// <summary>
        /// Setup method that removes the settings file and backup settings file prior to running tests.
        /// </summary>
        [SetUp]
        public void SetUp()
        {
            File.Delete(UserSettings.SettingsJsonPath);
            File.Delete(UserSettings.SettingsBackupJsonPath);
        }

        /// <summary>
        /// TearDown method that resets the winget-pkgs repo owner and name to their default settings.
        /// </summary>
        [TearDown]
        public void TearDown()
        {
            UserSettings.WindowsPackageManagerRepositoryOwner = BaseCommand.DefaultWingetRepoOwner;
            UserSettings.WindowsPackageManagerRepositoryName = BaseCommand.DefaultWingetRepo;
        }

        /// <summary>
        /// Runs the settings command once which should generate a new settings file.
        /// </summary>
        [Test]
        public void VerifySettingsFileGenerated()
        {
            SettingsCommand command = new SettingsCommand();
            command.Execute();
            ClassicAssert.IsTrue(File.Exists(UserSettings.SettingsJsonPath), "Settings file was not created successfully.");
            ClassicAssert.IsTrue(UserSettings.ParseJsonFile(UserSettings.SettingsJsonPath, out SettingsManifest manifest).IsValid, "Generated settings file was not valid.");
        }

        /// <summary>
        /// Runs the settings command twice which should generate a second backup settings file.
        /// </summary>
        [Test]
        public void VerifyBackupSettingsFileGenerated()
        {
            SettingsCommand firstCommand = new SettingsCommand();
            firstCommand.Execute();
            SettingsCommand secondCommand = new SettingsCommand();
            secondCommand.Execute();
            ClassicAssert.IsTrue(File.Exists(UserSettings.SettingsBackupJsonPath), "Backup settings file was not created successfully.");
            ClassicAssert.IsTrue(UserSettings.ParseJsonFile(UserSettings.SettingsBackupJsonPath, out SettingsManifest manifest).IsValid, "Generated backup settings file was not valid.");
        }

        /// <summary>
        /// Runs the settings command and modifies the file which should display a "Manifest cannot be empty." error.
        /// </summary>
        [Test]
        public void VerifyEmptySettingsFile()
        {
            SettingsCommand command = new SettingsCommand();
            command.Execute();
            File.WriteAllText(UserSettings.SettingsJsonPath, string.Empty);
            (bool isValid, List<string> errors) = UserSettings.ParseJsonFile(UserSettings.SettingsJsonPath, out SettingsManifest manifest);
            ClassicAssert.IsFalse(isValid, "Empty settings manifest should fail validation");
            StringAssert.Contains("Manifest cannot be empty", errors.First(), "Error message should be caught.");
        }

        /// <summary>
        /// Compares the state of modifying user settings and verifying that the settings file is updated correctly.
        /// </summary>
        [Test]
        public void VerifySavingSettings()
        {
            bool isTelemetryDisabled = UserSettings.TelemetryDisabled;
            bool isCleanUpDisabled = UserSettings.CleanUpDisabled;
            bool arePathsAnonymized = UserSettings.AnonymizePaths;
            int cleanUpDays = 30;
            string testRepoOwner = "testRepoOwner";
            string testRepoName = "testRepoName";
            ManifestFormat manifestFormat = ManifestFormat.Json;
            UserSettings.TelemetryDisabled = !isTelemetryDisabled;
            UserSettings.CleanUpDisabled = !isCleanUpDisabled;
            UserSettings.AnonymizePaths = !arePathsAnonymized;
            UserSettings.CleanUpDays = cleanUpDays;
            UserSettings.WindowsPackageManagerRepositoryOwner = testRepoOwner;
            UserSettings.WindowsPackageManagerRepositoryName = testRepoName;
            UserSettings.ManifestFormat = manifestFormat;
            UserSettings.ParseJsonFile(UserSettings.SettingsJsonPath, out SettingsManifest manifest);
<<<<<<< HEAD
            ClassicAssert.IsTrue(manifest.Telemetry.Disable == !isTelemetryDisabled, "Changed Telemetry setting was not reflected in the settings file.");
            ClassicAssert.IsTrue(manifest.CleanUp.Disable == !isCleanUpDisabled, "Changed CleanUp.Disable setting was not reflected in the settings file.");
            ClassicAssert.IsTrue(manifest.Visual.AnonymizePaths == !arePathsAnonymized, "Changed Visual.AnonymizePaths setting was not reflected in the settings file.");
            ClassicAssert.IsTrue(manifest.CleanUp.IntervalInDays == cleanUpDays, "Changed CleanUp.IntervalInDays setting was not reflected in the settings file.");
            ClassicAssert.IsTrue(manifest.WindowsPackageManagerRepository.Owner == testRepoOwner, "Changed WindowsPackageManagerRepository.Owner setting was not reflected in the settings file.");
            ClassicAssert.IsTrue(manifest.WindowsPackageManagerRepository.Name == testRepoName, "Changed WindowsPackageManagerRepository.Name setting was not reflected in the settings file.");
=======
            Assert.IsTrue(manifest.Telemetry.Disable == !isTelemetryDisabled, "Changed Telemetry setting was not reflected in the settings file.");
            Assert.IsTrue(manifest.CleanUp.Disable == !isCleanUpDisabled, "Changed CleanUp.Disable setting was not reflected in the settings file.");
            Assert.IsTrue(manifest.Visual.AnonymizePaths == !arePathsAnonymized, "Changed Visual.AnonymizePaths setting was not reflected in the settings file.");
            Assert.IsTrue(manifest.CleanUp.IntervalInDays == cleanUpDays, "Changed CleanUp.IntervalInDays setting was not reflected in the settings file.");
            Assert.IsTrue(manifest.WindowsPackageManagerRepository.Owner == testRepoOwner, "Changed WindowsPackageManagerRepository.Owner setting was not reflected in the settings file.");
            Assert.IsTrue(manifest.WindowsPackageManagerRepository.Name == testRepoName, "Changed WindowsPackageManagerRepository.Name setting was not reflected in the settings file.");
            Assert.IsTrue(manifest.Manifest.Format == manifestFormat, "Changed Manifest.Format setting was not reflected in the settings file.");
>>>>>>> e741605c
        }

        /// <summary>
        /// Verifies that the RepositoryNotFound error message is shown if the repository settings are invalid.
        /// </summary>
        /// /// <returns>A <see cref="Task"/> representing the asynchronous unit test.</returns>
        [Test]
        public async Task VerifyInvalidGitHubRepoSettingShowsError()
        {
            string testRepoOwner = "testRepoOwner";
            string testRepoName = "testRepoName";
            UserSettings.WindowsPackageManagerRepositoryOwner = testRepoOwner;
            UserSettings.WindowsPackageManagerRepositoryName = testRepoName;

            StringWriter sw = new StringWriter();
            System.Console.SetOut(sw);
            UpdateCommand command = new UpdateCommand { Id = "testId" };
            await command.LoadGitHubClient();
            string result = sw.ToString();
            Assert.That(result, Does.Contain(string.Format(Resources.RepositoryNotFound_Error, testRepoOwner, testRepoName)), "Repository not found error should be shown");
        }
    }
}<|MERGE_RESOLUTION|>--- conflicted
+++ resolved
@@ -110,22 +110,12 @@
             UserSettings.WindowsPackageManagerRepositoryName = testRepoName;
             UserSettings.ManifestFormat = manifestFormat;
             UserSettings.ParseJsonFile(UserSettings.SettingsJsonPath, out SettingsManifest manifest);
-<<<<<<< HEAD
             ClassicAssert.IsTrue(manifest.Telemetry.Disable == !isTelemetryDisabled, "Changed Telemetry setting was not reflected in the settings file.");
             ClassicAssert.IsTrue(manifest.CleanUp.Disable == !isCleanUpDisabled, "Changed CleanUp.Disable setting was not reflected in the settings file.");
             ClassicAssert.IsTrue(manifest.Visual.AnonymizePaths == !arePathsAnonymized, "Changed Visual.AnonymizePaths setting was not reflected in the settings file.");
             ClassicAssert.IsTrue(manifest.CleanUp.IntervalInDays == cleanUpDays, "Changed CleanUp.IntervalInDays setting was not reflected in the settings file.");
             ClassicAssert.IsTrue(manifest.WindowsPackageManagerRepository.Owner == testRepoOwner, "Changed WindowsPackageManagerRepository.Owner setting was not reflected in the settings file.");
             ClassicAssert.IsTrue(manifest.WindowsPackageManagerRepository.Name == testRepoName, "Changed WindowsPackageManagerRepository.Name setting was not reflected in the settings file.");
-=======
-            Assert.IsTrue(manifest.Telemetry.Disable == !isTelemetryDisabled, "Changed Telemetry setting was not reflected in the settings file.");
-            Assert.IsTrue(manifest.CleanUp.Disable == !isCleanUpDisabled, "Changed CleanUp.Disable setting was not reflected in the settings file.");
-            Assert.IsTrue(manifest.Visual.AnonymizePaths == !arePathsAnonymized, "Changed Visual.AnonymizePaths setting was not reflected in the settings file.");
-            Assert.IsTrue(manifest.CleanUp.IntervalInDays == cleanUpDays, "Changed CleanUp.IntervalInDays setting was not reflected in the settings file.");
-            Assert.IsTrue(manifest.WindowsPackageManagerRepository.Owner == testRepoOwner, "Changed WindowsPackageManagerRepository.Owner setting was not reflected in the settings file.");
-            Assert.IsTrue(manifest.WindowsPackageManagerRepository.Name == testRepoName, "Changed WindowsPackageManagerRepository.Name setting was not reflected in the settings file.");
-            Assert.IsTrue(manifest.Manifest.Format == manifestFormat, "Changed Manifest.Format setting was not reflected in the settings file.");
->>>>>>> e741605c
         }
 
         /// <summary>
