﻿<Project Sdk="Microsoft.NET.Sdk">

  <PropertyGroup>
    <TargetFramework>net6.0-windows10.0.22000.0</TargetFramework>
    <IsPackable>false</IsPackable>
    <GenerateDocumentationFile>true</GenerateDocumentationFile>
    <Platforms>x64;x86</Platforms>
  </PropertyGroup>

  <ItemGroup>
    <AdditionalFiles Include="..\..\stylecop.json" />
  </ItemGroup>

  <ItemGroup>
    <PackageReference Include="Moq" Version="4.16.1" />
    <PackageReference Include="NUnit" Version="3.13.1" />
    <PackageReference Include="NUnit3TestAdapter" Version="3.17.0" />
    <PackageReference Include="Microsoft.NET.Test.Sdk" Version="16.5.0" />
    <PackageReference Include="StyleCop.Analyzers" Version="1.2.0-beta.261">
      <PrivateAssets>all</PrivateAssets>
      <IncludeAssets>runtime; build; native; contentfiles; analyzers; buildtransitive</IncludeAssets>
    </PackageReference>
  </ItemGroup>

  <ItemGroup>
    <ProjectReference Include="..\..\WingetCreateCLI\WingetCreateCLI.csproj" />
  </ItemGroup>

  <ItemGroup>
    <None Update="Resources\Multifile.MsixTest\Multifile.MsixTest.locale.en-GB.yaml">
      <CopyToOutputDirectory>PreserveNewest</CopyToOutputDirectory>
    </None>
    <None Update="Resources\Multifile.MsixTest\Multifile.MsixTest.installer.yaml">
      <CopyToOutputDirectory>PreserveNewest</CopyToOutputDirectory>
    </None>
    <None Update="Resources\Multifile.MsixTest\Multifile.MsixTest.locale.en-US.yaml">
      <CopyToOutputDirectory>PreserveNewest</CopyToOutputDirectory>
    </None>
<<<<<<< HEAD
    <None Update="Resources\TestPublisher.LocaleConversionTest.yaml">
      <CopyToOutputDirectory>PreserveNewest</CopyToOutputDirectory>
    </None>
    <None Update="Resources\TestPublisher.OverrideInstallerFields.yaml">
=======
    <None Update="Resources\TestPublisher.RetainInstallerFields.yaml">
      <CopyToOutputDirectory>PreserveNewest</CopyToOutputDirectory>
    </None>
    <None Update="Resources\TestPublisher.OverwriteNullInstallerFields.yaml">
>>>>>>> 9fd10783
      <CopyToOutputDirectory>PreserveNewest</CopyToOutputDirectory>
    </None>
    <None Update="Resources\TestPublisher.MoveInstallerFieldsToRoot.yaml">
      <CopyToOutputDirectory>PreserveNewest</CopyToOutputDirectory>
    </None>
    <None Update="Resources\TestPublisher.DontMoveInstallerFieldsToRoot.yaml">
      <CopyToOutputDirectory>PreserveNewest</CopyToOutputDirectory>
    </None>
    <None Update="Resources\TestPublisher.FullSingleton1_5.yaml">
      <CopyToOutputDirectory>PreserveNewest</CopyToOutputDirectory>
    </None>
    <None Update="Resources\TestPublisher.ArchAndScopeOverride.yaml">
      <CopyToOutputDirectory>PreserveNewest</CopyToOutputDirectory>
    </None>
    <None Update="Resources\TestPublisher.ScopeOverride.yaml">
      <CopyToOutputDirectory>PreserveNewest</CopyToOutputDirectory>
    </None>
    <None Update="Resources\TestPublisher.InvalidRelativeFilePath.yaml">
      <CopyToOutputDirectory>PreserveNewest</CopyToOutputDirectory>
    </None>
    <None Update="Resources\TestPublisher.ZipWithPortable.yaml">
      <CopyToOutputDirectory>PreserveNewest</CopyToOutputDirectory>
    </None>
    <None Update="Resources\TestPublisher.ZipWithMsix.yaml">
      <CopyToOutputDirectory>PreserveNewest</CopyToOutputDirectory>
    </None>
    <None Update="Resources\TestPublisher.ZipWithMsi.yaml">
      <CopyToOutputDirectory>PreserveNewest</CopyToOutputDirectory>
    </None>
    <None Update="Resources\TestPublisher.SameInstallerDiffArch.yaml">
      <CopyToOutputDirectory>PreserveNewest</CopyToOutputDirectory>
    </None>
    <None Update="Resources\TestPublisher.ZipMultipleInstallers.yaml">
      <CopyToOutputDirectory>PreserveNewest</CopyToOutputDirectory>
    </None>
    <None Update="Resources\TestPublisher.ZipWithExe.yaml">
      <CopyToOutputDirectory>PreserveNewest</CopyToOutputDirectory>
    </None>
    <None Update="Resources\TestPublisher.FullSingleton1_4.yaml">
      <CopyToOutputDirectory>PreserveNewest</CopyToOutputDirectory>
    </None>
    <None Update="Resources\TestPublisher.Portable.yaml">
      <CopyToOutputDirectory>PreserveNewest</CopyToOutputDirectory>
    </None>
    <None Update="Resources\TestPublisher.FullSingleton1_2.yaml">
      <CopyToOutputDirectory>PreserveNewest</CopyToOutputDirectory>
    </None>
    <None Update="Resources\TestPublisher.ResetVersionSpecificFields.yaml">
      <CopyToOutputDirectory>PreserveNewest</CopyToOutputDirectory>
    </None>
    <None Update="Resources\TestPublisher.FullSingleton1_1.yaml">
      <CopyToOutputDirectory>PreserveNewest</CopyToOutputDirectory>
    </None>
    <None Update="Resources\TestPublisher.DeserializeAliasFields.yaml">
      <CopyToOutputDirectory>PreserveNewest</CopyToOutputDirectory>
    </None>
    <None Update="Resources\TestPublisher.SingleExe.yaml">
      <CopyToOutputDirectory>PreserveNewest</CopyToOutputDirectory>
    </None>
    <None Update="Resources\TestPublisher.MatchWithCompatibleInstallerType.yaml">
      <CopyToOutputDirectory>PreserveNewest</CopyToOutputDirectory>
    </None>
    <None Update="Resources\TestPublisher.EmptyFields.yaml">
      <CopyToOutputDirectory>PreserveNewest</CopyToOutputDirectory>
    </None>
    <None Update="Resources\TestPublisher.ArchitectureOverride.yaml">
      <CopyToOutputDirectory>PreserveNewest</CopyToOutputDirectory>
    </None>
    <None Update="Resources\TestPublisher.MsixArchitectureMatch.yaml">
      <CopyToOutputDirectory>PreserveNewest</CopyToOutputDirectory>
    </None>
    <None Update="Resources\TestPublisher.MatchWithArchFromInstallerUrl.yaml">
      <CopyToOutputDirectory>PreserveNewest</CopyToOutputDirectory>
    </None>
    <None Update="Resources\TestPublisher.NoUpdate.yaml">
      <CopyToOutputDirectory>PreserveNewest</CopyToOutputDirectory>
    </None>
    <None Update="Resources\TestPublisher.MismatchedMsixInExistingBundle.yaml">
      <CopyToOutputDirectory>PreserveNewest</CopyToOutputDirectory>
    </None>
    <None Update="Resources\TestPublisher.SingleMsixInExistingBundle.yaml">
      <CopyToOutputDirectory>PreserveNewest</CopyToOutputDirectory>
    </None>
    <None Update="Resources\Multifile.MsixTest\Multifile.MsixTest.yaml">
      <CopyToOutputDirectory>PreserveNewest</CopyToOutputDirectory>
    </None>
    <None Update="Resources\WingetCreateE2E.ZipTest.yaml">
      <CopyToOutputDirectory>PreserveNewest</CopyToOutputDirectory>
    </None>
    <None Update="Resources\WingetCreateE2E.PortableTest.yaml">
      <CopyToOutputDirectory>PreserveNewest</CopyToOutputDirectory>
    </None>
    <None Update="Resources\WingetCreateTestExeInstaller.exe">
      <CopyToOutputDirectory>PreserveNewest</CopyToOutputDirectory>
    </None>
    <None Update="Resources\WingetCreateTestMsiInstaller.msi">
      <CopyToOutputDirectory>PreserveNewest</CopyToOutputDirectory>
    </None>
    <None Update="Resources\WingetCreateTestMsixInstaller.msixbundle">
      <CopyToOutputDirectory>PreserveNewest</CopyToOutputDirectory>
    </None>
    <None Update="Resources\WingetCreateE2E.ExeTest.yaml">
        <CopyToOutputDirectory>PreserveNewest</CopyToOutputDirectory>
    </None>
    <None Update="Resources\WingetCreateE2E.MsiTest.yaml">
        <CopyToOutputDirectory>PreserveNewest</CopyToOutputDirectory>
    </None>
    <None Update="Resources\TestPublisher.TestApp.yaml">
        <CopyToOutputDirectory>PreserveNewest</CopyToOutputDirectory>
    </None>
    <None Update="Resources\TestPublisher.MultipleInstallerApp.yaml">
        <CopyToOutputDirectory>PreserveNewest</CopyToOutputDirectory>
    </None>
    <None Update="Resources\WingetCreateTestZipInstaller.zip">
        <CopyToOutputDirectory>PreserveNewest</CopyToOutputDirectory>
    </None>
  </ItemGroup>
</Project>
<|MERGE_RESOLUTION|>--- conflicted
+++ resolved
@@ -1,167 +1,163 @@
-﻿<Project Sdk="Microsoft.NET.Sdk">
-
-  <PropertyGroup>
-    <TargetFramework>net6.0-windows10.0.22000.0</TargetFramework>
-    <IsPackable>false</IsPackable>
-    <GenerateDocumentationFile>true</GenerateDocumentationFile>
-    <Platforms>x64;x86</Platforms>
-  </PropertyGroup>
-
-  <ItemGroup>
-    <AdditionalFiles Include="..\..\stylecop.json" />
-  </ItemGroup>
-
-  <ItemGroup>
-    <PackageReference Include="Moq" Version="4.16.1" />
-    <PackageReference Include="NUnit" Version="3.13.1" />
-    <PackageReference Include="NUnit3TestAdapter" Version="3.17.0" />
-    <PackageReference Include="Microsoft.NET.Test.Sdk" Version="16.5.0" />
-    <PackageReference Include="StyleCop.Analyzers" Version="1.2.0-beta.261">
-      <PrivateAssets>all</PrivateAssets>
-      <IncludeAssets>runtime; build; native; contentfiles; analyzers; buildtransitive</IncludeAssets>
-    </PackageReference>
-  </ItemGroup>
-
-  <ItemGroup>
-    <ProjectReference Include="..\..\WingetCreateCLI\WingetCreateCLI.csproj" />
-  </ItemGroup>
-
-  <ItemGroup>
-    <None Update="Resources\Multifile.MsixTest\Multifile.MsixTest.locale.en-GB.yaml">
-      <CopyToOutputDirectory>PreserveNewest</CopyToOutputDirectory>
-    </None>
-    <None Update="Resources\Multifile.MsixTest\Multifile.MsixTest.installer.yaml">
-      <CopyToOutputDirectory>PreserveNewest</CopyToOutputDirectory>
-    </None>
-    <None Update="Resources\Multifile.MsixTest\Multifile.MsixTest.locale.en-US.yaml">
-      <CopyToOutputDirectory>PreserveNewest</CopyToOutputDirectory>
-    </None>
-<<<<<<< HEAD
-    <None Update="Resources\TestPublisher.LocaleConversionTest.yaml">
-      <CopyToOutputDirectory>PreserveNewest</CopyToOutputDirectory>
-    </None>
-    <None Update="Resources\TestPublisher.OverrideInstallerFields.yaml">
-=======
-    <None Update="Resources\TestPublisher.RetainInstallerFields.yaml">
-      <CopyToOutputDirectory>PreserveNewest</CopyToOutputDirectory>
-    </None>
-    <None Update="Resources\TestPublisher.OverwriteNullInstallerFields.yaml">
->>>>>>> 9fd10783
-      <CopyToOutputDirectory>PreserveNewest</CopyToOutputDirectory>
-    </None>
-    <None Update="Resources\TestPublisher.MoveInstallerFieldsToRoot.yaml">
-      <CopyToOutputDirectory>PreserveNewest</CopyToOutputDirectory>
-    </None>
-    <None Update="Resources\TestPublisher.DontMoveInstallerFieldsToRoot.yaml">
-      <CopyToOutputDirectory>PreserveNewest</CopyToOutputDirectory>
-    </None>
-    <None Update="Resources\TestPublisher.FullSingleton1_5.yaml">
-      <CopyToOutputDirectory>PreserveNewest</CopyToOutputDirectory>
-    </None>
-    <None Update="Resources\TestPublisher.ArchAndScopeOverride.yaml">
-      <CopyToOutputDirectory>PreserveNewest</CopyToOutputDirectory>
-    </None>
-    <None Update="Resources\TestPublisher.ScopeOverride.yaml">
-      <CopyToOutputDirectory>PreserveNewest</CopyToOutputDirectory>
-    </None>
-    <None Update="Resources\TestPublisher.InvalidRelativeFilePath.yaml">
-      <CopyToOutputDirectory>PreserveNewest</CopyToOutputDirectory>
-    </None>
-    <None Update="Resources\TestPublisher.ZipWithPortable.yaml">
-      <CopyToOutputDirectory>PreserveNewest</CopyToOutputDirectory>
-    </None>
-    <None Update="Resources\TestPublisher.ZipWithMsix.yaml">
-      <CopyToOutputDirectory>PreserveNewest</CopyToOutputDirectory>
-    </None>
-    <None Update="Resources\TestPublisher.ZipWithMsi.yaml">
-      <CopyToOutputDirectory>PreserveNewest</CopyToOutputDirectory>
-    </None>
-    <None Update="Resources\TestPublisher.SameInstallerDiffArch.yaml">
-      <CopyToOutputDirectory>PreserveNewest</CopyToOutputDirectory>
-    </None>
-    <None Update="Resources\TestPublisher.ZipMultipleInstallers.yaml">
-      <CopyToOutputDirectory>PreserveNewest</CopyToOutputDirectory>
-    </None>
-    <None Update="Resources\TestPublisher.ZipWithExe.yaml">
-      <CopyToOutputDirectory>PreserveNewest</CopyToOutputDirectory>
-    </None>
-    <None Update="Resources\TestPublisher.FullSingleton1_4.yaml">
-      <CopyToOutputDirectory>PreserveNewest</CopyToOutputDirectory>
-    </None>
-    <None Update="Resources\TestPublisher.Portable.yaml">
-      <CopyToOutputDirectory>PreserveNewest</CopyToOutputDirectory>
-    </None>
-    <None Update="Resources\TestPublisher.FullSingleton1_2.yaml">
-      <CopyToOutputDirectory>PreserveNewest</CopyToOutputDirectory>
-    </None>
-    <None Update="Resources\TestPublisher.ResetVersionSpecificFields.yaml">
-      <CopyToOutputDirectory>PreserveNewest</CopyToOutputDirectory>
-    </None>
-    <None Update="Resources\TestPublisher.FullSingleton1_1.yaml">
-      <CopyToOutputDirectory>PreserveNewest</CopyToOutputDirectory>
-    </None>
-    <None Update="Resources\TestPublisher.DeserializeAliasFields.yaml">
-      <CopyToOutputDirectory>PreserveNewest</CopyToOutputDirectory>
-    </None>
-    <None Update="Resources\TestPublisher.SingleExe.yaml">
-      <CopyToOutputDirectory>PreserveNewest</CopyToOutputDirectory>
-    </None>
-    <None Update="Resources\TestPublisher.MatchWithCompatibleInstallerType.yaml">
-      <CopyToOutputDirectory>PreserveNewest</CopyToOutputDirectory>
-    </None>
-    <None Update="Resources\TestPublisher.EmptyFields.yaml">
-      <CopyToOutputDirectory>PreserveNewest</CopyToOutputDirectory>
-    </None>
-    <None Update="Resources\TestPublisher.ArchitectureOverride.yaml">
-      <CopyToOutputDirectory>PreserveNewest</CopyToOutputDirectory>
-    </None>
-    <None Update="Resources\TestPublisher.MsixArchitectureMatch.yaml">
-      <CopyToOutputDirectory>PreserveNewest</CopyToOutputDirectory>
-    </None>
-    <None Update="Resources\TestPublisher.MatchWithArchFromInstallerUrl.yaml">
-      <CopyToOutputDirectory>PreserveNewest</CopyToOutputDirectory>
-    </None>
-    <None Update="Resources\TestPublisher.NoUpdate.yaml">
-      <CopyToOutputDirectory>PreserveNewest</CopyToOutputDirectory>
-    </None>
-    <None Update="Resources\TestPublisher.MismatchedMsixInExistingBundle.yaml">
-      <CopyToOutputDirectory>PreserveNewest</CopyToOutputDirectory>
-    </None>
-    <None Update="Resources\TestPublisher.SingleMsixInExistingBundle.yaml">
-      <CopyToOutputDirectory>PreserveNewest</CopyToOutputDirectory>
-    </None>
-    <None Update="Resources\Multifile.MsixTest\Multifile.MsixTest.yaml">
-      <CopyToOutputDirectory>PreserveNewest</CopyToOutputDirectory>
-    </None>
-    <None Update="Resources\WingetCreateE2E.ZipTest.yaml">
-      <CopyToOutputDirectory>PreserveNewest</CopyToOutputDirectory>
-    </None>
-    <None Update="Resources\WingetCreateE2E.PortableTest.yaml">
-      <CopyToOutputDirectory>PreserveNewest</CopyToOutputDirectory>
-    </None>
-    <None Update="Resources\WingetCreateTestExeInstaller.exe">
-      <CopyToOutputDirectory>PreserveNewest</CopyToOutputDirectory>
-    </None>
-    <None Update="Resources\WingetCreateTestMsiInstaller.msi">
-      <CopyToOutputDirectory>PreserveNewest</CopyToOutputDirectory>
-    </None>
-    <None Update="Resources\WingetCreateTestMsixInstaller.msixbundle">
-      <CopyToOutputDirectory>PreserveNewest</CopyToOutputDirectory>
-    </None>
-    <None Update="Resources\WingetCreateE2E.ExeTest.yaml">
-        <CopyToOutputDirectory>PreserveNewest</CopyToOutputDirectory>
-    </None>
-    <None Update="Resources\WingetCreateE2E.MsiTest.yaml">
-        <CopyToOutputDirectory>PreserveNewest</CopyToOutputDirectory>
-    </None>
-    <None Update="Resources\TestPublisher.TestApp.yaml">
-        <CopyToOutputDirectory>PreserveNewest</CopyToOutputDirectory>
-    </None>
-    <None Update="Resources\TestPublisher.MultipleInstallerApp.yaml">
-        <CopyToOutputDirectory>PreserveNewest</CopyToOutputDirectory>
-    </None>
-    <None Update="Resources\WingetCreateTestZipInstaller.zip">
-        <CopyToOutputDirectory>PreserveNewest</CopyToOutputDirectory>
-    </None>
-  </ItemGroup>
-</Project>
+﻿<Project Sdk="Microsoft.NET.Sdk">
+
+  <PropertyGroup>
+    <TargetFramework>net6.0-windows10.0.22000.0</TargetFramework>
+    <IsPackable>false</IsPackable>
+    <GenerateDocumentationFile>true</GenerateDocumentationFile>
+    <Platforms>x64;x86</Platforms>
+  </PropertyGroup>
+
+  <ItemGroup>
+    <AdditionalFiles Include="..\..\stylecop.json" />
+  </ItemGroup>
+
+  <ItemGroup>
+    <PackageReference Include="Moq" Version="4.16.1" />
+    <PackageReference Include="NUnit" Version="3.13.1" />
+    <PackageReference Include="NUnit3TestAdapter" Version="3.17.0" />
+    <PackageReference Include="Microsoft.NET.Test.Sdk" Version="16.5.0" />
+    <PackageReference Include="StyleCop.Analyzers" Version="1.2.0-beta.261">
+      <PrivateAssets>all</PrivateAssets>
+      <IncludeAssets>runtime; build; native; contentfiles; analyzers; buildtransitive</IncludeAssets>
+    </PackageReference>
+  </ItemGroup>
+
+  <ItemGroup>
+    <ProjectReference Include="..\..\WingetCreateCLI\WingetCreateCLI.csproj" />
+  </ItemGroup>
+
+  <ItemGroup>
+    <None Update="Resources\Multifile.MsixTest\Multifile.MsixTest.locale.en-GB.yaml">
+      <CopyToOutputDirectory>PreserveNewest</CopyToOutputDirectory>
+    </None>
+    <None Update="Resources\Multifile.MsixTest\Multifile.MsixTest.installer.yaml">
+      <CopyToOutputDirectory>PreserveNewest</CopyToOutputDirectory>
+    </None>
+    <None Update="Resources\Multifile.MsixTest\Multifile.MsixTest.locale.en-US.yaml">
+      <CopyToOutputDirectory>PreserveNewest</CopyToOutputDirectory>
+    </None>
+    <None Update="Resources\TestPublisher.RetainInstallerFields.yaml">
+      <CopyToOutputDirectory>PreserveNewest</CopyToOutputDirectory>
+    </None>
+    <None Update="Resources\TestPublisher.LocaleConversionTest.yaml">
+      <CopyToOutputDirectory>PreserveNewest</CopyToOutputDirectory>
+    </None>
+    <None Update="Resources\TestPublisher.OverwriteNullInstallerFields.yaml">
+      <CopyToOutputDirectory>PreserveNewest</CopyToOutputDirectory>
+    </None>
+    <None Update="Resources\TestPublisher.MoveInstallerFieldsToRoot.yaml">
+      <CopyToOutputDirectory>PreserveNewest</CopyToOutputDirectory>
+    </None>
+    <None Update="Resources\TestPublisher.DontMoveInstallerFieldsToRoot.yaml">
+      <CopyToOutputDirectory>PreserveNewest</CopyToOutputDirectory>
+    </None>
+    <None Update="Resources\TestPublisher.FullSingleton1_5.yaml">
+      <CopyToOutputDirectory>PreserveNewest</CopyToOutputDirectory>
+    </None>
+    <None Update="Resources\TestPublisher.ArchAndScopeOverride.yaml">
+      <CopyToOutputDirectory>PreserveNewest</CopyToOutputDirectory>
+    </None>
+    <None Update="Resources\TestPublisher.ScopeOverride.yaml">
+      <CopyToOutputDirectory>PreserveNewest</CopyToOutputDirectory>
+    </None>
+    <None Update="Resources\TestPublisher.InvalidRelativeFilePath.yaml">
+      <CopyToOutputDirectory>PreserveNewest</CopyToOutputDirectory>
+    </None>
+    <None Update="Resources\TestPublisher.ZipWithPortable.yaml">
+      <CopyToOutputDirectory>PreserveNewest</CopyToOutputDirectory>
+    </None>
+    <None Update="Resources\TestPublisher.ZipWithMsix.yaml">
+      <CopyToOutputDirectory>PreserveNewest</CopyToOutputDirectory>
+    </None>
+    <None Update="Resources\TestPublisher.ZipWithMsi.yaml">
+      <CopyToOutputDirectory>PreserveNewest</CopyToOutputDirectory>
+    </None>
+    <None Update="Resources\TestPublisher.SameInstallerDiffArch.yaml">
+      <CopyToOutputDirectory>PreserveNewest</CopyToOutputDirectory>
+    </None>
+    <None Update="Resources\TestPublisher.ZipMultipleInstallers.yaml">
+      <CopyToOutputDirectory>PreserveNewest</CopyToOutputDirectory>
+    </None>
+    <None Update="Resources\TestPublisher.ZipWithExe.yaml">
+      <CopyToOutputDirectory>PreserveNewest</CopyToOutputDirectory>
+    </None>
+    <None Update="Resources\TestPublisher.FullSingleton1_4.yaml">
+      <CopyToOutputDirectory>PreserveNewest</CopyToOutputDirectory>
+    </None>
+    <None Update="Resources\TestPublisher.Portable.yaml">
+      <CopyToOutputDirectory>PreserveNewest</CopyToOutputDirectory>
+    </None>
+    <None Update="Resources\TestPublisher.FullSingleton1_2.yaml">
+      <CopyToOutputDirectory>PreserveNewest</CopyToOutputDirectory>
+    </None>
+    <None Update="Resources\TestPublisher.ResetVersionSpecificFields.yaml">
+      <CopyToOutputDirectory>PreserveNewest</CopyToOutputDirectory>
+    </None>
+    <None Update="Resources\TestPublisher.FullSingleton1_1.yaml">
+      <CopyToOutputDirectory>PreserveNewest</CopyToOutputDirectory>
+    </None>
+    <None Update="Resources\TestPublisher.DeserializeAliasFields.yaml">
+      <CopyToOutputDirectory>PreserveNewest</CopyToOutputDirectory>
+    </None>
+    <None Update="Resources\TestPublisher.SingleExe.yaml">
+      <CopyToOutputDirectory>PreserveNewest</CopyToOutputDirectory>
+    </None>
+    <None Update="Resources\TestPublisher.MatchWithCompatibleInstallerType.yaml">
+      <CopyToOutputDirectory>PreserveNewest</CopyToOutputDirectory>
+    </None>
+    <None Update="Resources\TestPublisher.EmptyFields.yaml">
+      <CopyToOutputDirectory>PreserveNewest</CopyToOutputDirectory>
+    </None>
+    <None Update="Resources\TestPublisher.ArchitectureOverride.yaml">
+      <CopyToOutputDirectory>PreserveNewest</CopyToOutputDirectory>
+    </None>
+    <None Update="Resources\TestPublisher.MsixArchitectureMatch.yaml">
+      <CopyToOutputDirectory>PreserveNewest</CopyToOutputDirectory>
+    </None>
+    <None Update="Resources\TestPublisher.MatchWithArchFromInstallerUrl.yaml">
+      <CopyToOutputDirectory>PreserveNewest</CopyToOutputDirectory>
+    </None>
+    <None Update="Resources\TestPublisher.NoUpdate.yaml">
+      <CopyToOutputDirectory>PreserveNewest</CopyToOutputDirectory>
+    </None>
+    <None Update="Resources\TestPublisher.MismatchedMsixInExistingBundle.yaml">
+      <CopyToOutputDirectory>PreserveNewest</CopyToOutputDirectory>
+    </None>
+    <None Update="Resources\TestPublisher.SingleMsixInExistingBundle.yaml">
+      <CopyToOutputDirectory>PreserveNewest</CopyToOutputDirectory>
+    </None>
+    <None Update="Resources\Multifile.MsixTest\Multifile.MsixTest.yaml">
+      <CopyToOutputDirectory>PreserveNewest</CopyToOutputDirectory>
+    </None>
+    <None Update="Resources\WingetCreateE2E.ZipTest.yaml">
+      <CopyToOutputDirectory>PreserveNewest</CopyToOutputDirectory>
+    </None>
+    <None Update="Resources\WingetCreateE2E.PortableTest.yaml">
+      <CopyToOutputDirectory>PreserveNewest</CopyToOutputDirectory>
+    </None>
+    <None Update="Resources\WingetCreateTestExeInstaller.exe">
+      <CopyToOutputDirectory>PreserveNewest</CopyToOutputDirectory>
+    </None>
+    <None Update="Resources\WingetCreateTestMsiInstaller.msi">
+      <CopyToOutputDirectory>PreserveNewest</CopyToOutputDirectory>
+    </None>
+    <None Update="Resources\WingetCreateTestMsixInstaller.msixbundle">
+      <CopyToOutputDirectory>PreserveNewest</CopyToOutputDirectory>
+    </None>
+    <None Update="Resources\WingetCreateE2E.ExeTest.yaml">
+        <CopyToOutputDirectory>PreserveNewest</CopyToOutputDirectory>
+    </None>
+    <None Update="Resources\WingetCreateE2E.MsiTest.yaml">
+        <CopyToOutputDirectory>PreserveNewest</CopyToOutputDirectory>
+    </None>
+    <None Update="Resources\TestPublisher.TestApp.yaml">
+        <CopyToOutputDirectory>PreserveNewest</CopyToOutputDirectory>
+    </None>
+    <None Update="Resources\TestPublisher.MultipleInstallerApp.yaml">
+        <CopyToOutputDirectory>PreserveNewest</CopyToOutputDirectory>
+    </None>
+    <None Update="Resources\WingetCreateTestZipInstaller.zip">
+        <CopyToOutputDirectory>PreserveNewest</CopyToOutputDirectory>
+    </None>
+  </ItemGroup>
+</Project>