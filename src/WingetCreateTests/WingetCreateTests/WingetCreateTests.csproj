﻿<Project Sdk="Microsoft.NET.Sdk">

  <PropertyGroup>
    <TargetFramework>net6.0-windows10.0.22000.0</TargetFramework>
    <IsPackable>false</IsPackable>
    <GenerateDocumentationFile>true</GenerateDocumentationFile>
    <Platforms>x64;x86</Platforms>
  </PropertyGroup>

  <ItemGroup>
    <AdditionalFiles Include="..\..\stylecop.json" />
  </ItemGroup>

  <ItemGroup>
    <PackageReference Include="Moq" Version="4.20.70" />
    <PackageReference Include="NUnit" Version="4.0.1" />
    <PackageReference Include="NUnit3TestAdapter" Version="4.5.0" />
    <PackageReference Include="Microsoft.NET.Test.Sdk" Version="17.9.0" />
    <PackageReference Include="StyleCop.Analyzers" Version="1.2.0-beta.556">
      <PrivateAssets>all</PrivateAssets>
      <IncludeAssets>runtime; build; native; contentfiles; analyzers; buildtransitive</IncludeAssets>
    </PackageReference>
  </ItemGroup>

  <ItemGroup>
    <ProjectReference Include="..\..\WingetCreateCLI\WingetCreateCLI.csproj" />
  </ItemGroup>

  <ItemGroup>
    <None Update="Resources\Multifile.Yaml.MsixTest\Multifile.Yaml.MsixTest.locale.en-GB.yaml">
      <CopyToOutputDirectory>PreserveNewest</CopyToOutputDirectory>
    </None>
    <None Update="Resources\Multifile.Yaml.MsixTest\Multifile.Yaml.MsixTest.installer.yaml">
      <CopyToOutputDirectory>PreserveNewest</CopyToOutputDirectory>
    </None>
    <None Update="Resources\Multifile.Yaml.MsixTest\Multifile.Yaml.MsixTest.locale.en-US.yaml">
      <CopyToOutputDirectory>PreserveNewest</CopyToOutputDirectory>
    </None>
    <None Update="Resources\Multifile.Json.MsixTest\Multifile.Json.MsixTest.locale.en-GB.json">
        <CopyToOutputDirectory>PreserveNewest</CopyToOutputDirectory>
    </None>
    <None Update="Resources\Multifile.Json.MsixTest\Multifile.Json.MsixTest.installer.json">
        <CopyToOutputDirectory>PreserveNewest</CopyToOutputDirectory>
    </None>
    <None Update="Resources\Multifile.Json.MsixTest\Multifile.Json.MsixTest.locale.en-US.json">
        <CopyToOutputDirectory>PreserveNewest</CopyToOutputDirectory>
    </None>
    <None Update="Resources\TestPublisher.ZipMultipleNestedInstallers.yaml">
      <CopyToOutputDirectory>PreserveNewest</CopyToOutputDirectory>
    </None>
    <None Update="Resources\TestPublisher.FullJsonSingleton1_1.json">
      <CopyToOutputDirectory>PreserveNewest</CopyToOutputDirectory>
    </None>
    <None Update="Resources\TestPublisher.FullJsonSingleton1_2.json">
      <CopyToOutputDirectory>PreserveNewest</CopyToOutputDirectory>
    </None>
    <None Update="Resources\TestPublisher.FullJsonSingleton1_4.json">
      <CopyToOutputDirectory>PreserveNewest</CopyToOutputDirectory>
    </None>
    <None Update="Resources\TestPublisher.FullJsonSingleton1_5.json">
      <CopyToOutputDirectory>PreserveNewest</CopyToOutputDirectory>
    </None>
    <None Update="Resources\TestPublisher.VersionWithWhitespace.yaml">
      <CopyToOutputDirectory>PreserveNewest</CopyToOutputDirectory>
    </None>
    <None Update="Resources\TestPublisher.RetainInstallerFields.yaml">
      <CopyToOutputDirectory>PreserveNewest</CopyToOutputDirectory>
    </None>
    <None Update="Resources\TestPublisher.LocaleConversionTest.yaml">
      <CopyToOutputDirectory>PreserveNewest</CopyToOutputDirectory>
    </None>
    <None Update="Resources\TestPublisher.OverwriteNullInstallerFields.yaml">
      <CopyToOutputDirectory>PreserveNewest</CopyToOutputDirectory>
    </None>
    <None Update="Resources\TestPublisher.MoveInstallerFieldsToRoot.yaml">
      <CopyToOutputDirectory>PreserveNewest</CopyToOutputDirectory>
    </None>
    <None Update="Resources\TestPublisher.DontMoveInstallerFieldsToRoot.yaml">
      <CopyToOutputDirectory>PreserveNewest</CopyToOutputDirectory>
    </None>
    <None Update="Resources\TestPublisher.FullYamlSingleton1_5.yaml">
      <CopyToOutputDirectory>PreserveNewest</CopyToOutputDirectory>
    </None>
    <None Update="Resources\TestPublisher.ArchAndScopeOverride.yaml">
      <CopyToOutputDirectory>PreserveNewest</CopyToOutputDirectory>
    </None>
    <None Update="Resources\TestPublisher.ScopeOverride.yaml">
      <CopyToOutputDirectory>PreserveNewest</CopyToOutputDirectory>
    </None>
    <None Update="Resources\TestPublisher.InvalidRelativeFilePath.yaml">
      <CopyToOutputDirectory>PreserveNewest</CopyToOutputDirectory>
    </None>
    <None Update="Resources\TestPublisher.ZipWithPortable.yaml">
      <CopyToOutputDirectory>PreserveNewest</CopyToOutputDirectory>
    </None>
    <None Update="Resources\TestPublisher.ZipWithMsix.yaml">
      <CopyToOutputDirectory>PreserveNewest</CopyToOutputDirectory>
    </None>
    <None Update="Resources\TestPublisher.ZipWithMsi.yaml">
      <CopyToOutputDirectory>PreserveNewest</CopyToOutputDirectory>
    </None>
    <None Update="Resources\TestPublisher.SameInstallerDiffArch.yaml">
      <CopyToOutputDirectory>PreserveNewest</CopyToOutputDirectory>
    </None>
    <None Update="Resources\TestPublisher.ZipMultipleInstallers.yaml">
      <CopyToOutputDirectory>PreserveNewest</CopyToOutputDirectory>
    </None>
    <None Update="Resources\TestPublisher.ZipWithExe.yaml">
      <CopyToOutputDirectory>PreserveNewest</CopyToOutputDirectory>
    </None>
    <None Update="Resources\TestPublisher.FullYamlSingleton1_4.yaml">
      <CopyToOutputDirectory>PreserveNewest</CopyToOutputDirectory>
    </None>
    <None Update="Resources\TestPublisher.Portable.yaml">
      <CopyToOutputDirectory>PreserveNewest</CopyToOutputDirectory>
    </None>
    <None Update="Resources\TestPublisher.FullYamlSingleton1_2.yaml">
      <CopyToOutputDirectory>PreserveNewest</CopyToOutputDirectory>
    </None>
    <None Update="Resources\TestPublisher.ResetVersionSpecificFields.yaml">
      <CopyToOutputDirectory>PreserveNewest</CopyToOutputDirectory>
    </None>
    <None Update="Resources\TestPublisher.FullYamlSingleton1_1.yaml">
      <CopyToOutputDirectory>PreserveNewest</CopyToOutputDirectory>
    </None>
    <None Update="Resources\TestPublisher.DeserializeAliasFields.yaml">
      <CopyToOutputDirectory>PreserveNewest</CopyToOutputDirectory>
    </None>
    <None Update="Resources\TestPublisher.SingleExe.yaml">
      <CopyToOutputDirectory>PreserveNewest</CopyToOutputDirectory>
    </None>
    <None Update="Resources\TestPublisher.MatchWithCompatibleInstallerType.yaml">
      <CopyToOutputDirectory>PreserveNewest</CopyToOutputDirectory>
    </None>
    <None Update="Resources\TestPublisher.EmptyFields.yaml">
      <CopyToOutputDirectory>PreserveNewest</CopyToOutputDirectory>
    </None>
    <None Update="Resources\TestPublisher.ArchitectureOverride.yaml">
      <CopyToOutputDirectory>PreserveNewest</CopyToOutputDirectory>
    </None>
    <None Update="Resources\TestPublisher.MsixArchitectureMatch.yaml">
      <CopyToOutputDirectory>PreserveNewest</CopyToOutputDirectory>
    </None>
    <None Update="Resources\TestPublisher.MatchWithArchFromInstallerUrl.yaml">
      <CopyToOutputDirectory>PreserveNewest</CopyToOutputDirectory>
    </None>
    <None Update="Resources\TestPublisher.NoUpdate.yaml">
      <CopyToOutputDirectory>PreserveNewest</CopyToOutputDirectory>
    </None>
    <None Update="Resources\TestPublisher.MismatchedMsixInExistingBundle.yaml">
      <CopyToOutputDirectory>PreserveNewest</CopyToOutputDirectory>
    </None>
    <None Update="Resources\TestPublisher.SingleMsixInExistingBundle.yaml">
      <CopyToOutputDirectory>PreserveNewest</CopyToOutputDirectory>
    </None>
    <None Update="Resources\Multifile.Yaml.MsixTest\Multifile.Yaml.MsixTest.yaml">
      <CopyToOutputDirectory>PreserveNewest</CopyToOutputDirectory>
    </None>
    <None Update="Resources\Multifile.Json.MsixTest\Multifile.Json.MsixTest.json">
        <CopyToOutputDirectory>PreserveNewest</CopyToOutputDirectory>
    </None>
    <None Update="Resources\WingetCreateE2E.Json.ExeTest.json">
      <CopyToOutputDirectory>PreserveNewest</CopyToOutputDirectory>
    </None>
    <None Update="Resources\WingetCreateE2E.Json.MsiTest.json">
      <CopyToOutputDirectory>PreserveNewest</CopyToOutputDirectory>
    </None>
    <None Update="Resources\WingetCreateE2E.Json.PortableTest.json">
      <CopyToOutputDirectory>PreserveNewest</CopyToOutputDirectory>
    </None>
    <None Update="Resources\WingetCreateE2E.Json.ZipTest.json">
      <CopyToOutputDirectory>PreserveNewest</CopyToOutputDirectory>
    </None>
    <None Update="Resources\WingetCreateE2E.Yaml.ZipTest.yaml">
      <CopyToOutputDirectory>PreserveNewest</CopyToOutputDirectory>
    </None>
    <None Update="Resources\WingetCreateE2E.Yaml.PortableTest.yaml">
      <CopyToOutputDirectory>PreserveNewest</CopyToOutputDirectory>
    </None>
    <None Update="Resources\WingetCreateTestExeInstaller.exe">
      <CopyToOutputDirectory>PreserveNewest</CopyToOutputDirectory>
    </None>
    <None Update="Resources\WingetCreateTestMsiInstaller.msi">
      <CopyToOutputDirectory>PreserveNewest</CopyToOutputDirectory>
    </None>
    <None Update="Resources\WingetCreateTestPortable.exe">
      <CopyToOutputDirectory>PreserveNewest</CopyToOutputDirectory>
    </None>
    <None Update="Resources\WingetCreateTestPortable2.exe">
      <CopyToOutputDirectory>PreserveNewest</CopyToOutputDirectory>
    </None>
    <None Update="Resources\WingetCreateTestPortable3.exe">
      <CopyToOutputDirectory>PreserveNewest</CopyToOutputDirectory>
    </None>
    <None Update="Resources\WingetCreateTestPortable4.exe">
      <CopyToOutputDirectory>PreserveNewest</CopyToOutputDirectory>
    </None>
    <None Update="Resources\WingetCreateTestMsixInstaller.msixbundle">
      <CopyToOutputDirectory>PreserveNewest</CopyToOutputDirectory>
    </None>
    <None Update="Resources\WingetCreateE2E.Yaml.ExeTest.yaml">
      <CopyToOutputDirectory>PreserveNewest</CopyToOutputDirectory>
    </None>
    <None Update="Resources\WingetCreateE2E.Yaml.MsiTest.yaml">
      <CopyToOutputDirectory>PreserveNewest</CopyToOutputDirectory>
    </None>
<<<<<<< HEAD
    <None Update="Resources\TestPublisher.TestApp.yaml">
      <CopyToOutputDirectory>PreserveNewest</CopyToOutputDirectory>
    </None>
=======
>>>>>>> 8725a015
    <None Update="Resources\TestPublisher.MultipleInstallerApp.yaml">
      <CopyToOutputDirectory>PreserveNewest</CopyToOutputDirectory>
    </None>
    <None Update="Resources\WingetCreateTestZipInstaller.zip">
      <CopyToOutputDirectory>PreserveNewest</CopyToOutputDirectory>
    </None>
    <None Update="Resources\WingetCreateTestMultipleNestedInstallers.zip">
      <CopyToOutputDirectory>PreserveNewest</CopyToOutputDirectory>
    </None>
  </ItemGroup>
</Project>
<|MERGE_RESOLUTION|>--- conflicted
+++ resolved
@@ -1,223 +1,217 @@
-﻿<Project Sdk="Microsoft.NET.Sdk">
-
-  <PropertyGroup>
-    <TargetFramework>net6.0-windows10.0.22000.0</TargetFramework>
-    <IsPackable>false</IsPackable>
-    <GenerateDocumentationFile>true</GenerateDocumentationFile>
-    <Platforms>x64;x86</Platforms>
-  </PropertyGroup>
-
-  <ItemGroup>
-    <AdditionalFiles Include="..\..\stylecop.json" />
-  </ItemGroup>
-
-  <ItemGroup>
-    <PackageReference Include="Moq" Version="4.20.70" />
-    <PackageReference Include="NUnit" Version="4.0.1" />
-    <PackageReference Include="NUnit3TestAdapter" Version="4.5.0" />
-    <PackageReference Include="Microsoft.NET.Test.Sdk" Version="17.9.0" />
-    <PackageReference Include="StyleCop.Analyzers" Version="1.2.0-beta.556">
-      <PrivateAssets>all</PrivateAssets>
-      <IncludeAssets>runtime; build; native; contentfiles; analyzers; buildtransitive</IncludeAssets>
-    </PackageReference>
-  </ItemGroup>
-
-  <ItemGroup>
-    <ProjectReference Include="..\..\WingetCreateCLI\WingetCreateCLI.csproj" />
-  </ItemGroup>
-
-  <ItemGroup>
-    <None Update="Resources\Multifile.Yaml.MsixTest\Multifile.Yaml.MsixTest.locale.en-GB.yaml">
-      <CopyToOutputDirectory>PreserveNewest</CopyToOutputDirectory>
-    </None>
-    <None Update="Resources\Multifile.Yaml.MsixTest\Multifile.Yaml.MsixTest.installer.yaml">
-      <CopyToOutputDirectory>PreserveNewest</CopyToOutputDirectory>
-    </None>
-    <None Update="Resources\Multifile.Yaml.MsixTest\Multifile.Yaml.MsixTest.locale.en-US.yaml">
-      <CopyToOutputDirectory>PreserveNewest</CopyToOutputDirectory>
-    </None>
-    <None Update="Resources\Multifile.Json.MsixTest\Multifile.Json.MsixTest.locale.en-GB.json">
-        <CopyToOutputDirectory>PreserveNewest</CopyToOutputDirectory>
-    </None>
-    <None Update="Resources\Multifile.Json.MsixTest\Multifile.Json.MsixTest.installer.json">
-        <CopyToOutputDirectory>PreserveNewest</CopyToOutputDirectory>
-    </None>
-    <None Update="Resources\Multifile.Json.MsixTest\Multifile.Json.MsixTest.locale.en-US.json">
-        <CopyToOutputDirectory>PreserveNewest</CopyToOutputDirectory>
-    </None>
-    <None Update="Resources\TestPublisher.ZipMultipleNestedInstallers.yaml">
-      <CopyToOutputDirectory>PreserveNewest</CopyToOutputDirectory>
-    </None>
-    <None Update="Resources\TestPublisher.FullJsonSingleton1_1.json">
-      <CopyToOutputDirectory>PreserveNewest</CopyToOutputDirectory>
-    </None>
-    <None Update="Resources\TestPublisher.FullJsonSingleton1_2.json">
-      <CopyToOutputDirectory>PreserveNewest</CopyToOutputDirectory>
-    </None>
-    <None Update="Resources\TestPublisher.FullJsonSingleton1_4.json">
-      <CopyToOutputDirectory>PreserveNewest</CopyToOutputDirectory>
-    </None>
-    <None Update="Resources\TestPublisher.FullJsonSingleton1_5.json">
-      <CopyToOutputDirectory>PreserveNewest</CopyToOutputDirectory>
-    </None>
-    <None Update="Resources\TestPublisher.VersionWithWhitespace.yaml">
-      <CopyToOutputDirectory>PreserveNewest</CopyToOutputDirectory>
-    </None>
-    <None Update="Resources\TestPublisher.RetainInstallerFields.yaml">
-      <CopyToOutputDirectory>PreserveNewest</CopyToOutputDirectory>
-    </None>
-    <None Update="Resources\TestPublisher.LocaleConversionTest.yaml">
-      <CopyToOutputDirectory>PreserveNewest</CopyToOutputDirectory>
-    </None>
-    <None Update="Resources\TestPublisher.OverwriteNullInstallerFields.yaml">
-      <CopyToOutputDirectory>PreserveNewest</CopyToOutputDirectory>
-    </None>
-    <None Update="Resources\TestPublisher.MoveInstallerFieldsToRoot.yaml">
-      <CopyToOutputDirectory>PreserveNewest</CopyToOutputDirectory>
-    </None>
-    <None Update="Resources\TestPublisher.DontMoveInstallerFieldsToRoot.yaml">
-      <CopyToOutputDirectory>PreserveNewest</CopyToOutputDirectory>
-    </None>
-    <None Update="Resources\TestPublisher.FullYamlSingleton1_5.yaml">
-      <CopyToOutputDirectory>PreserveNewest</CopyToOutputDirectory>
-    </None>
-    <None Update="Resources\TestPublisher.ArchAndScopeOverride.yaml">
-      <CopyToOutputDirectory>PreserveNewest</CopyToOutputDirectory>
-    </None>
-    <None Update="Resources\TestPublisher.ScopeOverride.yaml">
-      <CopyToOutputDirectory>PreserveNewest</CopyToOutputDirectory>
-    </None>
-    <None Update="Resources\TestPublisher.InvalidRelativeFilePath.yaml">
-      <CopyToOutputDirectory>PreserveNewest</CopyToOutputDirectory>
-    </None>
-    <None Update="Resources\TestPublisher.ZipWithPortable.yaml">
-      <CopyToOutputDirectory>PreserveNewest</CopyToOutputDirectory>
-    </None>
-    <None Update="Resources\TestPublisher.ZipWithMsix.yaml">
-      <CopyToOutputDirectory>PreserveNewest</CopyToOutputDirectory>
-    </None>
-    <None Update="Resources\TestPublisher.ZipWithMsi.yaml">
-      <CopyToOutputDirectory>PreserveNewest</CopyToOutputDirectory>
-    </None>
-    <None Update="Resources\TestPublisher.SameInstallerDiffArch.yaml">
-      <CopyToOutputDirectory>PreserveNewest</CopyToOutputDirectory>
-    </None>
-    <None Update="Resources\TestPublisher.ZipMultipleInstallers.yaml">
-      <CopyToOutputDirectory>PreserveNewest</CopyToOutputDirectory>
-    </None>
-    <None Update="Resources\TestPublisher.ZipWithExe.yaml">
-      <CopyToOutputDirectory>PreserveNewest</CopyToOutputDirectory>
-    </None>
-    <None Update="Resources\TestPublisher.FullYamlSingleton1_4.yaml">
-      <CopyToOutputDirectory>PreserveNewest</CopyToOutputDirectory>
-    </None>
-    <None Update="Resources\TestPublisher.Portable.yaml">
-      <CopyToOutputDirectory>PreserveNewest</CopyToOutputDirectory>
-    </None>
-    <None Update="Resources\TestPublisher.FullYamlSingleton1_2.yaml">
-      <CopyToOutputDirectory>PreserveNewest</CopyToOutputDirectory>
-    </None>
-    <None Update="Resources\TestPublisher.ResetVersionSpecificFields.yaml">
-      <CopyToOutputDirectory>PreserveNewest</CopyToOutputDirectory>
-    </None>
-    <None Update="Resources\TestPublisher.FullYamlSingleton1_1.yaml">
-      <CopyToOutputDirectory>PreserveNewest</CopyToOutputDirectory>
-    </None>
-    <None Update="Resources\TestPublisher.DeserializeAliasFields.yaml">
-      <CopyToOutputDirectory>PreserveNewest</CopyToOutputDirectory>
-    </None>
-    <None Update="Resources\TestPublisher.SingleExe.yaml">
-      <CopyToOutputDirectory>PreserveNewest</CopyToOutputDirectory>
-    </None>
-    <None Update="Resources\TestPublisher.MatchWithCompatibleInstallerType.yaml">
-      <CopyToOutputDirectory>PreserveNewest</CopyToOutputDirectory>
-    </None>
-    <None Update="Resources\TestPublisher.EmptyFields.yaml">
-      <CopyToOutputDirectory>PreserveNewest</CopyToOutputDirectory>
-    </None>
-    <None Update="Resources\TestPublisher.ArchitectureOverride.yaml">
-      <CopyToOutputDirectory>PreserveNewest</CopyToOutputDirectory>
-    </None>
-    <None Update="Resources\TestPublisher.MsixArchitectureMatch.yaml">
-      <CopyToOutputDirectory>PreserveNewest</CopyToOutputDirectory>
-    </None>
-    <None Update="Resources\TestPublisher.MatchWithArchFromInstallerUrl.yaml">
-      <CopyToOutputDirectory>PreserveNewest</CopyToOutputDirectory>
-    </None>
-    <None Update="Resources\TestPublisher.NoUpdate.yaml">
-      <CopyToOutputDirectory>PreserveNewest</CopyToOutputDirectory>
-    </None>
-    <None Update="Resources\TestPublisher.MismatchedMsixInExistingBundle.yaml">
-      <CopyToOutputDirectory>PreserveNewest</CopyToOutputDirectory>
-    </None>
-    <None Update="Resources\TestPublisher.SingleMsixInExistingBundle.yaml">
-      <CopyToOutputDirectory>PreserveNewest</CopyToOutputDirectory>
-    </None>
-    <None Update="Resources\Multifile.Yaml.MsixTest\Multifile.Yaml.MsixTest.yaml">
-      <CopyToOutputDirectory>PreserveNewest</CopyToOutputDirectory>
-    </None>
-    <None Update="Resources\Multifile.Json.MsixTest\Multifile.Json.MsixTest.json">
-        <CopyToOutputDirectory>PreserveNewest</CopyToOutputDirectory>
-    </None>
-    <None Update="Resources\WingetCreateE2E.Json.ExeTest.json">
-      <CopyToOutputDirectory>PreserveNewest</CopyToOutputDirectory>
-    </None>
-    <None Update="Resources\WingetCreateE2E.Json.MsiTest.json">
-      <CopyToOutputDirectory>PreserveNewest</CopyToOutputDirectory>
-    </None>
-    <None Update="Resources\WingetCreateE2E.Json.PortableTest.json">
-      <CopyToOutputDirectory>PreserveNewest</CopyToOutputDirectory>
-    </None>
-    <None Update="Resources\WingetCreateE2E.Json.ZipTest.json">
-      <CopyToOutputDirectory>PreserveNewest</CopyToOutputDirectory>
-    </None>
-    <None Update="Resources\WingetCreateE2E.Yaml.ZipTest.yaml">
-      <CopyToOutputDirectory>PreserveNewest</CopyToOutputDirectory>
-    </None>
-    <None Update="Resources\WingetCreateE2E.Yaml.PortableTest.yaml">
-      <CopyToOutputDirectory>PreserveNewest</CopyToOutputDirectory>
-    </None>
-    <None Update="Resources\WingetCreateTestExeInstaller.exe">
-      <CopyToOutputDirectory>PreserveNewest</CopyToOutputDirectory>
-    </None>
-    <None Update="Resources\WingetCreateTestMsiInstaller.msi">
-      <CopyToOutputDirectory>PreserveNewest</CopyToOutputDirectory>
-    </None>
-    <None Update="Resources\WingetCreateTestPortable.exe">
-      <CopyToOutputDirectory>PreserveNewest</CopyToOutputDirectory>
-    </None>
-    <None Update="Resources\WingetCreateTestPortable2.exe">
-      <CopyToOutputDirectory>PreserveNewest</CopyToOutputDirectory>
-    </None>
-    <None Update="Resources\WingetCreateTestPortable3.exe">
-      <CopyToOutputDirectory>PreserveNewest</CopyToOutputDirectory>
-    </None>
-    <None Update="Resources\WingetCreateTestPortable4.exe">
-      <CopyToOutputDirectory>PreserveNewest</CopyToOutputDirectory>
-    </None>
-    <None Update="Resources\WingetCreateTestMsixInstaller.msixbundle">
-      <CopyToOutputDirectory>PreserveNewest</CopyToOutputDirectory>
-    </None>
-    <None Update="Resources\WingetCreateE2E.Yaml.ExeTest.yaml">
-      <CopyToOutputDirectory>PreserveNewest</CopyToOutputDirectory>
-    </None>
-    <None Update="Resources\WingetCreateE2E.Yaml.MsiTest.yaml">
-      <CopyToOutputDirectory>PreserveNewest</CopyToOutputDirectory>
-    </None>
-<<<<<<< HEAD
-    <None Update="Resources\TestPublisher.TestApp.yaml">
-      <CopyToOutputDirectory>PreserveNewest</CopyToOutputDirectory>
-    </None>
-=======
->>>>>>> 8725a015
-    <None Update="Resources\TestPublisher.MultipleInstallerApp.yaml">
-      <CopyToOutputDirectory>PreserveNewest</CopyToOutputDirectory>
-    </None>
-    <None Update="Resources\WingetCreateTestZipInstaller.zip">
-      <CopyToOutputDirectory>PreserveNewest</CopyToOutputDirectory>
-    </None>
-    <None Update="Resources\WingetCreateTestMultipleNestedInstallers.zip">
-      <CopyToOutputDirectory>PreserveNewest</CopyToOutputDirectory>
-    </None>
-  </ItemGroup>
-</Project>
+﻿<Project Sdk="Microsoft.NET.Sdk">
+
+  <PropertyGroup>
+    <TargetFramework>net6.0-windows10.0.22000.0</TargetFramework>
+    <IsPackable>false</IsPackable>
+    <GenerateDocumentationFile>true</GenerateDocumentationFile>
+    <Platforms>x64;x86</Platforms>
+  </PropertyGroup>
+
+  <ItemGroup>
+    <AdditionalFiles Include="..\..\stylecop.json" />
+  </ItemGroup>
+
+  <ItemGroup>
+    <PackageReference Include="Moq" Version="4.20.70" />
+    <PackageReference Include="NUnit" Version="4.0.1" />
+    <PackageReference Include="NUnit3TestAdapter" Version="4.5.0" />
+    <PackageReference Include="Microsoft.NET.Test.Sdk" Version="17.9.0" />
+    <PackageReference Include="StyleCop.Analyzers" Version="1.2.0-beta.556">
+      <PrivateAssets>all</PrivateAssets>
+      <IncludeAssets>runtime; build; native; contentfiles; analyzers; buildtransitive</IncludeAssets>
+    </PackageReference>
+  </ItemGroup>
+
+  <ItemGroup>
+    <ProjectReference Include="..\..\WingetCreateCLI\WingetCreateCLI.csproj" />
+  </ItemGroup>
+
+  <ItemGroup>
+    <None Update="Resources\Multifile.Yaml.MsixTest\Multifile.Yaml.MsixTest.locale.en-GB.yaml">
+      <CopyToOutputDirectory>PreserveNewest</CopyToOutputDirectory>
+    </None>
+    <None Update="Resources\Multifile.Yaml.MsixTest\Multifile.Yaml.MsixTest.installer.yaml">
+      <CopyToOutputDirectory>PreserveNewest</CopyToOutputDirectory>
+    </None>
+    <None Update="Resources\Multifile.Yaml.MsixTest\Multifile.Yaml.MsixTest.locale.en-US.yaml">
+      <CopyToOutputDirectory>PreserveNewest</CopyToOutputDirectory>
+    </None>
+    <None Update="Resources\Multifile.Json.MsixTest\Multifile.Json.MsixTest.locale.en-GB.json">
+        <CopyToOutputDirectory>PreserveNewest</CopyToOutputDirectory>
+    </None>
+    <None Update="Resources\Multifile.Json.MsixTest\Multifile.Json.MsixTest.installer.json">
+        <CopyToOutputDirectory>PreserveNewest</CopyToOutputDirectory>
+    </None>
+    <None Update="Resources\Multifile.Json.MsixTest\Multifile.Json.MsixTest.locale.en-US.json">
+        <CopyToOutputDirectory>PreserveNewest</CopyToOutputDirectory>
+    </None>
+    <None Update="Resources\TestPublisher.ZipMultipleNestedInstallers.yaml">
+      <CopyToOutputDirectory>PreserveNewest</CopyToOutputDirectory>
+    </None>
+    <None Update="Resources\TestPublisher.FullJsonSingleton1_1.json">
+      <CopyToOutputDirectory>PreserveNewest</CopyToOutputDirectory>
+    </None>
+    <None Update="Resources\TestPublisher.FullJsonSingleton1_2.json">
+      <CopyToOutputDirectory>PreserveNewest</CopyToOutputDirectory>
+    </None>
+    <None Update="Resources\TestPublisher.FullJsonSingleton1_4.json">
+      <CopyToOutputDirectory>PreserveNewest</CopyToOutputDirectory>
+    </None>
+    <None Update="Resources\TestPublisher.FullJsonSingleton1_5.json">
+      <CopyToOutputDirectory>PreserveNewest</CopyToOutputDirectory>
+    </None>
+    <None Update="Resources\TestPublisher.VersionWithWhitespace.yaml">
+      <CopyToOutputDirectory>PreserveNewest</CopyToOutputDirectory>
+    </None>
+    <None Update="Resources\TestPublisher.RetainInstallerFields.yaml">
+      <CopyToOutputDirectory>PreserveNewest</CopyToOutputDirectory>
+    </None>
+    <None Update="Resources\TestPublisher.LocaleConversionTest.yaml">
+      <CopyToOutputDirectory>PreserveNewest</CopyToOutputDirectory>
+    </None>
+    <None Update="Resources\TestPublisher.OverwriteNullInstallerFields.yaml">
+      <CopyToOutputDirectory>PreserveNewest</CopyToOutputDirectory>
+    </None>
+    <None Update="Resources\TestPublisher.MoveInstallerFieldsToRoot.yaml">
+      <CopyToOutputDirectory>PreserveNewest</CopyToOutputDirectory>
+    </None>
+    <None Update="Resources\TestPublisher.DontMoveInstallerFieldsToRoot.yaml">
+      <CopyToOutputDirectory>PreserveNewest</CopyToOutputDirectory>
+    </None>
+    <None Update="Resources\TestPublisher.FullYamlSingleton1_5.yaml">
+      <CopyToOutputDirectory>PreserveNewest</CopyToOutputDirectory>
+    </None>
+    <None Update="Resources\TestPublisher.ArchAndScopeOverride.yaml">
+      <CopyToOutputDirectory>PreserveNewest</CopyToOutputDirectory>
+    </None>
+    <None Update="Resources\TestPublisher.ScopeOverride.yaml">
+      <CopyToOutputDirectory>PreserveNewest</CopyToOutputDirectory>
+    </None>
+    <None Update="Resources\TestPublisher.InvalidRelativeFilePath.yaml">
+      <CopyToOutputDirectory>PreserveNewest</CopyToOutputDirectory>
+    </None>
+    <None Update="Resources\TestPublisher.ZipWithPortable.yaml">
+      <CopyToOutputDirectory>PreserveNewest</CopyToOutputDirectory>
+    </None>
+    <None Update="Resources\TestPublisher.ZipWithMsix.yaml">
+      <CopyToOutputDirectory>PreserveNewest</CopyToOutputDirectory>
+    </None>
+    <None Update="Resources\TestPublisher.ZipWithMsi.yaml">
+      <CopyToOutputDirectory>PreserveNewest</CopyToOutputDirectory>
+    </None>
+    <None Update="Resources\TestPublisher.SameInstallerDiffArch.yaml">
+      <CopyToOutputDirectory>PreserveNewest</CopyToOutputDirectory>
+    </None>
+    <None Update="Resources\TestPublisher.ZipMultipleInstallers.yaml">
+      <CopyToOutputDirectory>PreserveNewest</CopyToOutputDirectory>
+    </None>
+    <None Update="Resources\TestPublisher.ZipWithExe.yaml">
+      <CopyToOutputDirectory>PreserveNewest</CopyToOutputDirectory>
+    </None>
+    <None Update="Resources\TestPublisher.FullYamlSingleton1_4.yaml">
+      <CopyToOutputDirectory>PreserveNewest</CopyToOutputDirectory>
+    </None>
+    <None Update="Resources\TestPublisher.Portable.yaml">
+      <CopyToOutputDirectory>PreserveNewest</CopyToOutputDirectory>
+    </None>
+    <None Update="Resources\TestPublisher.FullYamlSingleton1_2.yaml">
+      <CopyToOutputDirectory>PreserveNewest</CopyToOutputDirectory>
+    </None>
+    <None Update="Resources\TestPublisher.ResetVersionSpecificFields.yaml">
+      <CopyToOutputDirectory>PreserveNewest</CopyToOutputDirectory>
+    </None>
+    <None Update="Resources\TestPublisher.FullYamlSingleton1_1.yaml">
+      <CopyToOutputDirectory>PreserveNewest</CopyToOutputDirectory>
+    </None>
+    <None Update="Resources\TestPublisher.DeserializeAliasFields.yaml">
+      <CopyToOutputDirectory>PreserveNewest</CopyToOutputDirectory>
+    </None>
+    <None Update="Resources\TestPublisher.SingleExe.yaml">
+      <CopyToOutputDirectory>PreserveNewest</CopyToOutputDirectory>
+    </None>
+    <None Update="Resources\TestPublisher.MatchWithCompatibleInstallerType.yaml">
+      <CopyToOutputDirectory>PreserveNewest</CopyToOutputDirectory>
+    </None>
+    <None Update="Resources\TestPublisher.EmptyFields.yaml">
+      <CopyToOutputDirectory>PreserveNewest</CopyToOutputDirectory>
+    </None>
+    <None Update="Resources\TestPublisher.ArchitectureOverride.yaml">
+      <CopyToOutputDirectory>PreserveNewest</CopyToOutputDirectory>
+    </None>
+    <None Update="Resources\TestPublisher.MsixArchitectureMatch.yaml">
+      <CopyToOutputDirectory>PreserveNewest</CopyToOutputDirectory>
+    </None>
+    <None Update="Resources\TestPublisher.MatchWithArchFromInstallerUrl.yaml">
+      <CopyToOutputDirectory>PreserveNewest</CopyToOutputDirectory>
+    </None>
+    <None Update="Resources\TestPublisher.NoUpdate.yaml">
+      <CopyToOutputDirectory>PreserveNewest</CopyToOutputDirectory>
+    </None>
+    <None Update="Resources\TestPublisher.MismatchedMsixInExistingBundle.yaml">
+      <CopyToOutputDirectory>PreserveNewest</CopyToOutputDirectory>
+    </None>
+    <None Update="Resources\TestPublisher.SingleMsixInExistingBundle.yaml">
+      <CopyToOutputDirectory>PreserveNewest</CopyToOutputDirectory>
+    </None>
+    <None Update="Resources\Multifile.Yaml.MsixTest\Multifile.Yaml.MsixTest.yaml">
+      <CopyToOutputDirectory>PreserveNewest</CopyToOutputDirectory>
+    </None>
+    <None Update="Resources\Multifile.Json.MsixTest\Multifile.Json.MsixTest.json">
+        <CopyToOutputDirectory>PreserveNewest</CopyToOutputDirectory>
+    </None>
+    <None Update="Resources\WingetCreateE2E.Json.ExeTest.json">
+      <CopyToOutputDirectory>PreserveNewest</CopyToOutputDirectory>
+    </None>
+    <None Update="Resources\WingetCreateE2E.Json.MsiTest.json">
+      <CopyToOutputDirectory>PreserveNewest</CopyToOutputDirectory>
+    </None>
+    <None Update="Resources\WingetCreateE2E.Json.PortableTest.json">
+      <CopyToOutputDirectory>PreserveNewest</CopyToOutputDirectory>
+    </None>
+    <None Update="Resources\WingetCreateE2E.Json.ZipTest.json">
+      <CopyToOutputDirectory>PreserveNewest</CopyToOutputDirectory>
+    </None>
+    <None Update="Resources\WingetCreateE2E.Yaml.ZipTest.yaml">
+      <CopyToOutputDirectory>PreserveNewest</CopyToOutputDirectory>
+    </None>
+    <None Update="Resources\WingetCreateE2E.Yaml.PortableTest.yaml">
+      <CopyToOutputDirectory>PreserveNewest</CopyToOutputDirectory>
+    </None>
+    <None Update="Resources\WingetCreateTestExeInstaller.exe">
+      <CopyToOutputDirectory>PreserveNewest</CopyToOutputDirectory>
+    </None>
+    <None Update="Resources\WingetCreateTestMsiInstaller.msi">
+      <CopyToOutputDirectory>PreserveNewest</CopyToOutputDirectory>
+    </None>
+    <None Update="Resources\WingetCreateTestPortable.exe">
+      <CopyToOutputDirectory>PreserveNewest</CopyToOutputDirectory>
+    </None>
+    <None Update="Resources\WingetCreateTestPortable2.exe">
+      <CopyToOutputDirectory>PreserveNewest</CopyToOutputDirectory>
+    </None>
+    <None Update="Resources\WingetCreateTestPortable3.exe">
+      <CopyToOutputDirectory>PreserveNewest</CopyToOutputDirectory>
+    </None>
+    <None Update="Resources\WingetCreateTestPortable4.exe">
+      <CopyToOutputDirectory>PreserveNewest</CopyToOutputDirectory>
+    </None>
+    <None Update="Resources\WingetCreateTestMsixInstaller.msixbundle">
+      <CopyToOutputDirectory>PreserveNewest</CopyToOutputDirectory>
+    </None>
+    <None Update="Resources\WingetCreateE2E.Yaml.ExeTest.yaml">
+      <CopyToOutputDirectory>PreserveNewest</CopyToOutputDirectory>
+    </None>
+    <None Update="Resources\WingetCreateE2E.Yaml.MsiTest.yaml">
+      <CopyToOutputDirectory>PreserveNewest</CopyToOutputDirectory>
+    </None>
+    <None Update="Resources\TestPublisher.MultipleInstallerApp.yaml">
+      <CopyToOutputDirectory>PreserveNewest</CopyToOutputDirectory>
+    </None>
+    <None Update="Resources\WingetCreateTestZipInstaller.zip">
+      <CopyToOutputDirectory>PreserveNewest</CopyToOutputDirectory>
+    </None>
+    <None Update="Resources\WingetCreateTestMultipleNestedInstallers.zip">
+      <CopyToOutputDirectory>PreserveNewest</CopyToOutputDirectory>
+    </None>
+  </ItemGroup>
+</Project>