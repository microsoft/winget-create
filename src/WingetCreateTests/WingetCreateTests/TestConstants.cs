﻿// Copyright (c) Microsoft. All rights reserved.
// Licensed under the MIT license.

namespace Microsoft.WingetCreateTests
{
    /// <summary>
    /// Shared string constants to be used in test cases.
    /// </summary>
    public static class TestConstants
    {
        /// <summary>
        /// Valid PackageIdentifier to be used in test cases.
        /// </summary>
        public const string TestPackageIdentifier = "TestPublisher.TestApp";

        /// <summary>
        /// Invalid PackageIdentifier to be used in test cases.
        /// </summary>
        public const string TestInvalidPackageIdentifier = "testpublisher.testapp";

        /// <summary>
        /// PackageIdentifier with multiple installers to be used in test cases.
        /// </summary>
        public const string TestMultipleInstallerPackageIdentifier = "TestPublisher.MultipleInstallerApp";

        /// <summary>
        /// File name of the test EXE installer.
        /// </summary>
        public const string TestExeInstaller = "WingetCreateTestExeInstaller.exe";

        /// <summary>
        /// File name of the test MSI installer.
        /// </summary>
        public const string TestMsiInstaller = "WingetCreateTestMsiInstaller.msi";

        /// <summary>
        /// File name of the test MSIX installer.
        /// </summary>
        public const string TestMsixInstaller = "WingetCreateTestMsixInstaller.msixbundle";

        /// <summary>
        /// PackageIdentifier for test exe.
        /// </summary>
        public const string TestExePackageIdentifier = "WingetCreateE2E.ExeTest";

        /// <summary>
        /// PackageIdentifier for test msi.
        /// </summary>
        public const string TestMsiPackageIdentifier = "WingetCreateE2E.MsiTest";

        /// <summary>
        /// PackageIdentifier for test msix.
        /// </summary>
        public const string TestMsixPackageIdentifier = "WingetCreateE2E.MsixTest";

        /// <summary>
        /// File name of the test msix manifest.
        /// </summary>
        public const string TestMultifileMsixPackageIdentifier = "Multifile.MsixTest";

        /// <summary>
        /// File name of the test exe manifest.
        /// </summary>
        public const string TestExeManifest = "WingetCreateE2E.ExeTest.yaml";

        /// <summary>
        /// File name of the test msi manifest.
        /// </summary>
        public const string TestMsiManifest = "WingetCreateE2E.MsiTest.yaml";

        /// <summary>
        /// File name of the test msix manifest.
        /// </summary>
        public const string TestMsixManifest = "WingetCreateE2E.MsixTest.yaml";

        /// <summary>
<<<<<<< HEAD
        /// File name of the test multifile msi version manifest.
        /// </summary>
        public const string TestMultifileMsiVersionManifest = "Multifile.MsiTest.yaml";

        /// <summary>
        /// File name of the test multifile msi installer manifest.
        /// </summary>
        public const string TestMultifileMsiInstallerManifest = "Multifile.MsiTest.installer.yaml";

        /// <summary>
        /// File name of the test multifile msi default locale manifest.
        /// </summary>
        public const string TestMultifileMsiDefaultLocaleManifest = "Multifile.MsiTest.locale.en-US.yaml";
=======
        /// Path of the directory with the multifile msix test manifests.
        /// </summary>
        public const string TestMultifileMsixManifestDir = "Multifile.MsixTest";
>>>>>>> 457094c3
    }
}
<|MERGE_RESOLUTION|>--- conflicted
+++ resolved
@@ -1,97 +1,81 @@
-﻿// Copyright (c) Microsoft. All rights reserved.
-// Licensed under the MIT license.
-
-namespace Microsoft.WingetCreateTests
-{
-    /// <summary>
-    /// Shared string constants to be used in test cases.
-    /// </summary>
-    public static class TestConstants
-    {
-        /// <summary>
-        /// Valid PackageIdentifier to be used in test cases.
-        /// </summary>
-        public const string TestPackageIdentifier = "TestPublisher.TestApp";
-
-        /// <summary>
-        /// Invalid PackageIdentifier to be used in test cases.
-        /// </summary>
-        public const string TestInvalidPackageIdentifier = "testpublisher.testapp";
-
-        /// <summary>
-        /// PackageIdentifier with multiple installers to be used in test cases.
-        /// </summary>
-        public const string TestMultipleInstallerPackageIdentifier = "TestPublisher.MultipleInstallerApp";
-
-        /// <summary>
-        /// File name of the test EXE installer.
-        /// </summary>
-        public const string TestExeInstaller = "WingetCreateTestExeInstaller.exe";
-
-        /// <summary>
-        /// File name of the test MSI installer.
-        /// </summary>
-        public const string TestMsiInstaller = "WingetCreateTestMsiInstaller.msi";
-
-        /// <summary>
-        /// File name of the test MSIX installer.
-        /// </summary>
-        public const string TestMsixInstaller = "WingetCreateTestMsixInstaller.msixbundle";
-
-        /// <summary>
-        /// PackageIdentifier for test exe.
-        /// </summary>
-        public const string TestExePackageIdentifier = "WingetCreateE2E.ExeTest";
-
-        /// <summary>
-        /// PackageIdentifier for test msi.
-        /// </summary>
-        public const string TestMsiPackageIdentifier = "WingetCreateE2E.MsiTest";
-
-        /// <summary>
-        /// PackageIdentifier for test msix.
-        /// </summary>
-        public const string TestMsixPackageIdentifier = "WingetCreateE2E.MsixTest";
-
-        /// <summary>
-        /// File name of the test msix manifest.
-        /// </summary>
-        public const string TestMultifileMsixPackageIdentifier = "Multifile.MsixTest";
-
-        /// <summary>
-        /// File name of the test exe manifest.
-        /// </summary>
-        public const string TestExeManifest = "WingetCreateE2E.ExeTest.yaml";
-
-        /// <summary>
-        /// File name of the test msi manifest.
-        /// </summary>
-        public const string TestMsiManifest = "WingetCreateE2E.MsiTest.yaml";
-
-        /// <summary>
-        /// File name of the test msix manifest.
-        /// </summary>
-        public const string TestMsixManifest = "WingetCreateE2E.MsixTest.yaml";
-
-        /// <summary>
-<<<<<<< HEAD
-        /// File name of the test multifile msi version manifest.
-        /// </summary>
-        public const string TestMultifileMsiVersionManifest = "Multifile.MsiTest.yaml";
-
-        /// <summary>
-        /// File name of the test multifile msi installer manifest.
-        /// </summary>
-        public const string TestMultifileMsiInstallerManifest = "Multifile.MsiTest.installer.yaml";
-
-        /// <summary>
-        /// File name of the test multifile msi default locale manifest.
-        /// </summary>
-        public const string TestMultifileMsiDefaultLocaleManifest = "Multifile.MsiTest.locale.en-US.yaml";
-=======
-        /// Path of the directory with the multifile msix test manifests.
-        /// </summary>
-        public const string TestMultifileMsixManifestDir = "Multifile.MsixTest";
->>>>>>> 457094c3
-    }
-}
+﻿// Copyright (c) Microsoft. All rights reserved.
+// Licensed under the MIT license.
+
+namespace Microsoft.WingetCreateTests
+{
+    /// <summary>
+    /// Shared string constants to be used in test cases.
+    /// </summary>
+    public static class TestConstants
+    {
+        /// <summary>
+        /// Valid PackageIdentifier to be used in test cases.
+        /// </summary>
+        public const string TestPackageIdentifier = "TestPublisher.TestApp";
+
+        /// <summary>
+        /// Invalid PackageIdentifier to be used in test cases.
+        /// </summary>
+        public const string TestInvalidPackageIdentifier = "testpublisher.testapp";
+
+        /// <summary>
+        /// PackageIdentifier with multiple installers to be used in test cases.
+        /// </summary>
+        public const string TestMultipleInstallerPackageIdentifier = "TestPublisher.MultipleInstallerApp";
+
+        /// <summary>
+        /// File name of the test EXE installer.
+        /// </summary>
+        public const string TestExeInstaller = "WingetCreateTestExeInstaller.exe";
+
+        /// <summary>
+        /// File name of the test MSI installer.
+        /// </summary>
+        public const string TestMsiInstaller = "WingetCreateTestMsiInstaller.msi";
+
+        /// <summary>
+        /// File name of the test MSIX installer.
+        /// </summary>
+        public const string TestMsixInstaller = "WingetCreateTestMsixInstaller.msixbundle";
+
+        /// <summary>
+        /// PackageIdentifier for test exe.
+        /// </summary>
+        public const string TestExePackageIdentifier = "WingetCreateE2E.ExeTest";
+
+        /// <summary>
+        /// PackageIdentifier for test msi.
+        /// </summary>
+        public const string TestMsiPackageIdentifier = "WingetCreateE2E.MsiTest";
+
+        /// <summary>
+        /// PackageIdentifier for test msix.
+        /// </summary>
+        public const string TestMsixPackageIdentifier = "WingetCreateE2E.MsixTest";
+
+        /// <summary>
+        /// File name of the test msix manifest.
+        /// </summary>
+        public const string TestMultifileMsixPackageIdentifier = "Multifile.MsixTest";
+
+        /// <summary>
+        /// File name of the test exe manifest.
+        /// </summary>
+        public const string TestExeManifest = "WingetCreateE2E.ExeTest.yaml";
+
+        /// <summary>
+        /// File name of the test msi manifest.
+        /// </summary>
+        public const string TestMsiManifest = "WingetCreateE2E.MsiTest.yaml";
+
+        /// <summary>
+        /// File name of the test msix manifest.
+        /// </summary>
+        public const string TestMsixManifest = "WingetCreateE2E.MsixTest.yaml";
+
+        /// <summary>
+        /// Path of the directory with the multifile msix test manifests.
+        /// </summary>
+        public const string TestMultifileMsixManifestDir = "Multifile.MsixTest";
+    }
+}