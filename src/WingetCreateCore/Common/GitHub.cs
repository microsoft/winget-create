--- conflicted
+++ resolved
@@ -4,8 +4,8 @@
 namespace Microsoft.WingetCreateCore.Common
 {
     using System;
-    using System.Collections.Generic;
-    using System.IO;
+    using System.Collections.Generic;
+    using System.IO;
     using System.Linq;
     using System.Security.Cryptography;
     using System.Threading.Tasks;
@@ -60,7 +60,6 @@
             var installation = await github.GitHubApps.GetRepositoryInstallationForCurrent(wingetRepoOwner, wingetRepo);
             var response = await github.GitHubApps.CreateInstallationToken(installation.Id);
             return response.Token;
-<<<<<<< HEAD
         }
 
         /// <summary>
@@ -86,39 +85,9 @@
                     return new PublisherAppVersion(publisher, app, version, $"{publisher}.{app}", i.Path);
                 })
                 .ToList();
-        }
-
-        /// <summary>
-=======
-        }
-
-        /// <summary>
-        /// Gets all app manifests in the repo.
-        /// </summary>
-        /// <returns>A list of <see cref="PublisherAppVersion"/>, each representing a single app manifest version.</returns>
-        public async Task<IList<PublisherAppVersion>> GetAppVersions()
-        {
-            var reference = await this.github.Git.Reference.Get(this.wingetRepoOwner, this.wingetRepo, HeadMasterRef);
-            var tree = await this.github.Git.Tree.GetRecursive(this.wingetRepoOwner, this.wingetRepo, reference.Object.Sha);
-            return tree.Tree
-                .Where(i => i.Path.StartsWith(Constants.WingetManifestRoot + "/") && i.Type.Value == TreeType.Blob)
-                .Select(i => new { i.Path, PathTokens = i.Path[Constants.WingetManifestRoot.Length..].Split('/') })
-                .Where(i => i.PathTokens.Length >= 3)
-                .Select(i =>
-                {
-                    // Substring path will be in the form of
-                    //      Microsoft/PowerToys/0.15.2.yaml, or
-                    //      Microsoft/VisualStudio/Community/16.0.30011.22.yaml
-                    string publisher = i.PathTokens[0];
-                    string version = i.PathTokens[^1].Replace(".yaml", string.Empty, StringComparison.OrdinalIgnoreCase);
-                    string app = string.Join('.', i.PathTokens[1..^1]);
-                    return new PublisherAppVersion(publisher, app, version, $"{publisher}.{app}", i.Path);
-                })
-                .ToList();
-        }
-
-        /// <summary>
->>>>>>> d4260f5d
+        }
+
+        /// <summary>
         /// Obtains the latest manifest using the specified packageId.
         /// </summary>
         /// <param name="packageId">PackageId of the manifest to be retrieved.</param>
@@ -135,11 +104,7 @@
                 .FirstOrDefault();
 
             var packageContents = (await this.github.Repository.Content.GetAllContents(this.wingetRepoOwner, this.wingetRepo, version))
-<<<<<<< HEAD
-                .Where(c => c.Type != ContentType.Dir && string.Equals(Path.GetExtension(c.Name), ".yaml", StringComparison.OrdinalIgnoreCase));
-=======
-                .Where(c => c.Type != ContentType.Dir && Path.GetExtension(c.Name).EqualsIC(".yaml"));
->>>>>>> d4260f5d
+                .Where(c => c.Type != ContentType.Dir && Path.GetExtension(c.Name).EqualsIC(".yaml"));
 
             // If all contents of version directory are directories themselves, user must've provided an invalid packageId.
             if (!packageContents.Any())
@@ -150,7 +115,7 @@
             List<string> manifestContent = new List<string>();
 
             foreach (RepositoryContent content in packageContents)
-            {
+            {
                 string fileContent = await this.GetFileContentsAsync(content.Path);
                 manifestContent.Add(fileContent);
             }
@@ -192,19 +157,16 @@
         }
 
         /// <summary>
-<<<<<<< HEAD
-=======
-        /// Gets the latest release tag name of winget-create.
-        /// </summary>
-        /// <returns>Latest release tag name.</returns>
-        public async Task<string> GetLatestRelease()
-        {
-            var latestRelease = await this.github.Repository.Release.GetLatest("microsoft", "winget-create");
-            return latestRelease.TagName;
-        }
-
-        /// <summary>
->>>>>>> d4260f5d
+        /// Gets the latest release tag name of winget-create.
+        /// </summary>
+        /// <returns>Latest release tag name.</returns>
+        public async Task<string> GetLatestRelease()
+        {
+            var latestRelease = await this.github.Repository.Release.GetLatest("microsoft", "winget-create");
+            return latestRelease.TagName;
+        }
+
+        /// <summary>
         /// Closes an open pull request and deletes its branch if not on forked repo.
         /// </summary>
         /// <param name="pullRequestId">The pull request number.</param>
@@ -248,17 +210,17 @@
         public async Task CheckAccess()
         {
             await this.github.Repository.Get(this.wingetRepoOwner, this.wingetRepo);
-        }
-
-        /// <summary>
-        /// Recursively searches the repository for the provided package identifer to determine if it already exists.
-        /// </summary>
-        /// <param name="packageId">The package identifier.</param>
-        /// <returns>The exact matching package identifier or null if no match was found.</returns>
-        public async Task<string> FindPackageId(string packageId)
-        {
-            string path = Constants.WingetManifestRoot + '/' + $"{char.ToLowerInvariant(packageId[0])}";
-            return await this.FindPackageIdRecursive(packageId.Split('.'), path, string.Empty, 0);
+        }
+
+        /// <summary>
+        /// Recursively searches the repository for the provided package identifer to determine if it already exists.
+        /// </summary>
+        /// <param name="packageId">The package identifier.</param>
+        /// <returns>The exact matching package identifier or null if no match was found.</returns>
+        public async Task<string> FindPackageId(string packageId)
+        {
+            string path = Constants.WingetManifestRoot + '/' + $"{char.ToLowerInvariant(packageId[0])}";
+            return await this.FindPackageIdRecursive(packageId.Split('.'), path, string.Empty, 0);
         }
 
         /// <summary>
@@ -285,30 +247,30 @@
             };
 
             return JWT.Encode(payload, rsa, JwsAlgorithm.RS256);
-        }
-
-        private async Task<string> FindPackageIdRecursive(string[] packageId, string path, string exactPackageId, int index)
-        {
-            if (index == packageId.Length)
-            {
-                return exactPackageId.Trim('.');
-            }
-
-            var contents = await this.github.Repository.Content.GetAllContents(this.wingetRepoOwner, this.wingetRepo, path);
-            string packageIdToken = packageId[index].ToLowerInvariant();
-
-            foreach (RepositoryContent content in contents)
-            {
-                if (string.Equals(packageIdToken, content.Name.ToLowerInvariant()))
-                {
-                    path = path + '/' + content.Name;
-                    exactPackageId = string.Join(".", exactPackageId, content.Name);
-                    index++;
-                    return await this.FindPackageIdRecursive(packageId, path, exactPackageId, index);
-                }
-            }
-
-            return null;
+        }
+
+        private async Task<string> FindPackageIdRecursive(string[] packageId, string path, string exactPackageId, int index)
+        {
+            if (index == packageId.Length)
+            {
+                return exactPackageId.Trim('.');
+            }
+
+            var contents = await this.github.Repository.Content.GetAllContents(this.wingetRepoOwner, this.wingetRepo, path);
+            string packageIdToken = packageId[index].ToLowerInvariant();
+
+            foreach (RepositoryContent content in contents)
+            {
+                if (string.Equals(packageIdToken, content.Name.ToLowerInvariant()))
+                {
+                    path = path + '/' + content.Name;
+                    exactPackageId = string.Join(".", exactPackageId, content.Name);
+                    index++;
+                    return await this.FindPackageIdRecursive(packageId, path, exactPackageId, index);
+                }
+            }
+
+            return null;
         }
 
         private async Task<PullRequest> SubmitPRAsync(string packageId, string version, Dictionary<string, string> contents, bool submitToFork)
@@ -404,4 +366,4 @@
             }
         }
     }
-}
+}