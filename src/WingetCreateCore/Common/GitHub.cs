--- conflicted
+++ resolved
@@ -1,460 +1,372 @@
-<<<<<<< HEAD
-﻿// Copyright (c) Microsoft. All rights reserved.
-// Licensed under the MIT license.
-
-namespace Microsoft.WingetCreateCore.Common
-{
-    using System;
-    using System.Collections.Generic;
-    using System.Linq;
-    using System.Security.Cryptography;
-    using System.Threading.Tasks;
-    using Jose;
-    using Microsoft.WingetCreateCore.Models;
-    using Octokit;
-
-    /// <summary>
-    /// Provides functionality for interacting a user's GitHub account.
-    /// </summary>
-    public class GitHub
-    {
-        private const string HeadMasterRef = "heads/master";
-        private const string PRDescriptionRepoPath = ".github/PULL_REQUEST_TEMPLATE.md";
-        private const string UserAgentName = "WingetCreate";
-        private readonly GitHubClient github;
-        private readonly string wingetRepoOwner;
-        private readonly string wingetRepo;
-
-        /// <summary>
-        /// Initializes a new instance of the <see cref="GitHub"/> class.
-        /// </summary>
-        /// <param name="githubApiToken">GitHub access token.</param>
-        /// <param name="wingetRepoOwner">Winget repository owner.</param>
-        /// <param name="wingetRepo">Winget repository.</param>
-        public GitHub(string githubApiToken, string wingetRepoOwner, string wingetRepo)
-        {
-            this.wingetRepoOwner = wingetRepoOwner;
-            this.wingetRepo = wingetRepo;
-            this.github = new GitHubClient(new ProductHeaderValue(UserAgentName));
-            if (githubApiToken != null)
-            {
-                this.github.Credentials = new Credentials(githubApiToken, AuthenticationType.Bearer);
-            }
-        }
-
-        /// <summary>
-        /// Gets an access token to use for GitHub operations performed from a GitHub app context.
-        /// </summary>
-        /// <param name="gitHubAppPrivateKeyPem">The private key for the GitHub app in PEM format.</param>
-        /// <param name="gitHubAppId">The id for the GitHub app.</param>
-        /// <param name="wingetRepoOwner">Winget repository owner.</param>
-        /// <param name="wingetRepo">Winget repository.</param>
-        /// <returns>GitHub app installation access token to use for GitHub operations.</returns>
-        public static async Task<string> GetGitHubAppInstallationAccessToken(string gitHubAppPrivateKeyPem, int gitHubAppId, string wingetRepoOwner, string wingetRepo)
-        {
-            string jwtToken = GetJwtToken(gitHubAppPrivateKeyPem, gitHubAppId);
-
-            var github = new GitHubClient(new ProductHeaderValue(UserAgentName));
-            github.Credentials = new Credentials(jwtToken, AuthenticationType.Bearer);
-
-            var installation = await github.GitHubApps.GetRepositoryInstallationForCurrent(wingetRepoOwner, wingetRepo);
-            var response = await github.GitHubApps.CreateInstallationToken(installation.Id);
-            return response.Token;
-        }
-
-        /// <summary>
-        /// Gets the latest release tag name of winget-create.
-        /// </summary>
-        /// <returns>Latest release tag name.</returns>
-        public static async Task<string> GetLatestRelease()
-        {
-            var github = new GitHubClient(new ProductHeaderValue(UserAgentName));
-            var releases = await github.Repository.Release.GetAll("microsoft", "winget-create");
-            var latest = releases[0];
-            return latest.TagName;
-        }
-
-        /// <summary>
-        /// Gets all app manifests in the repo.
-        /// </summary>
-        /// <returns>A list of <see cref="PublisherAppVersion"/>, each representing a single app manifest version.</returns>
-        public async Task<IList<PublisherAppVersion>> GetAppVersions()
-        {
-            var reference = await this.github.Git.Reference.Get(this.wingetRepoOwner, this.wingetRepo, HeadMasterRef);
-            var tree = await this.github.Git.Tree.GetRecursive(this.wingetRepoOwner, this.wingetRepo, reference.Object.Sha);
-            return tree.Tree
-                .Where(i => i.Path.StartsWith(Constants.WingetManifestRoot + "/") && i.Type.Value == TreeType.Blob)
-                .Select(i => new { i.Path, PathTokens = i.Path[Constants.WingetManifestRoot.Length..].Split('/') })
-                .Where(i => i.PathTokens.Length >= 3)
-                .Select(i =>
-                {
-                    // Substring path will be in the form of
-                    //      Microsoft/PowerToys/0.15.2.yaml, or
-                    //      Microsoft/VisualStudio/Community/16.0.30011.22.yaml
-                    string publisher = i.PathTokens[0];
-                    string version = i.PathTokens[^1].Replace(".yaml", string.Empty, StringComparison.OrdinalIgnoreCase);
-                    string app = string.Join('.', i.PathTokens[1..^1]);
-                    return new PublisherAppVersion(publisher, app, version, $"{publisher}.{app}", i.Path);
-                })
-                .ToList();
-=======
-﻿// Copyright (c) Microsoft. All rights reserved.
-// Licensed under the MIT license.
-
-namespace Microsoft.WingetCreateCore.Common
-{
-    using System;
-    using System.Collections.Generic;
-    using System.IO;
-    using System.Linq;
-    using System.Security.Cryptography;
-    using System.Threading.Tasks;
-    using Jose;
-    using Microsoft.WingetCreateCore.Models;
-    using Octokit;
-
-    /// <summary>
-    /// Provides functionality for interacting a user's GitHub account.
-    /// </summary>
-    public class GitHub
-    {
-        private const string HeadMasterRef = "heads/master";
-        private const string PRDescriptionRepoPath = ".github/PULL_REQUEST_TEMPLATE.md";
-        private const string UserAgentName = "WingetCreate";
-        private readonly GitHubClient github;
-        private readonly string wingetRepoOwner;
-        private readonly string wingetRepo;
-
-        /// <summary>
-        /// Initializes a new instance of the <see cref="GitHub"/> class.
-        /// </summary>
-        /// <param name="githubApiToken">GitHub access token.</param>
-        /// <param name="wingetRepoOwner">Winget repository owner.</param>
-        /// <param name="wingetRepo">Winget repository.</param>
-        public GitHub(string githubApiToken, string wingetRepoOwner, string wingetRepo)
-        {
-            this.wingetRepoOwner = wingetRepoOwner;
-            this.wingetRepo = wingetRepo;
-            this.github = new GitHubClient(new ProductHeaderValue(UserAgentName));
-            if (githubApiToken != null)
-            {
-                this.github.Credentials = new Credentials(githubApiToken, AuthenticationType.Bearer);
-            }
->>>>>>> de32cc83
-        }
-
-        /// <summary>
-        /// Gets an access token to use for GitHub operations performed from a GitHub app context.
-        /// </summary>
-        /// <param name="gitHubAppPrivateKeyPem">The private key for the GitHub app in PEM format.</param>
-        /// <param name="gitHubAppId">The id for the GitHub app.</param>
-        /// <param name="wingetRepoOwner">Winget repository owner.</param>
-        /// <param name="wingetRepo">Winget repository.</param>
-        /// <returns>GitHub app installation access token to use for GitHub operations.</returns>
-        public static async Task<string> GetGitHubAppInstallationAccessToken(string gitHubAppPrivateKeyPem, int gitHubAppId, string wingetRepoOwner, string wingetRepo)
-        {
-            string jwtToken = GetJwtToken(gitHubAppPrivateKeyPem, gitHubAppId);
-
-            var github = new GitHubClient(new ProductHeaderValue(UserAgentName));
-            github.Credentials = new Credentials(jwtToken, AuthenticationType.Bearer);
-
-            var installation = await github.GitHubApps.GetRepositoryInstallationForCurrent(wingetRepoOwner, wingetRepo);
-            var response = await github.GitHubApps.CreateInstallationToken(installation.Id);
-            return response.Token;
-        }
-
-        /// <summary>
-        /// Gets all app manifests in the repo.
-        /// </summary>
-        /// <returns>A list of <see cref="PublisherAppVersion"/>, each representing a single app manifest version.</returns>
-        public async Task<IList<PublisherAppVersion>> GetAppVersions()
-        {
-            var reference = await this.github.Git.Reference.Get(this.wingetRepoOwner, this.wingetRepo, HeadMasterRef);
-            var tree = await this.github.Git.Tree.GetRecursive(this.wingetRepoOwner, this.wingetRepo, reference.Object.Sha);
-            return tree.Tree
-                .Where(i => i.Path.StartsWith(Constants.WingetManifestRoot + "/") && i.Type.Value == TreeType.Blob)
-                .Select(i => new { i.Path, PathTokens = i.Path[Constants.WingetManifestRoot.Length..].Split('/') })
-                .Where(i => i.PathTokens.Length >= 3)
-                .Select(i =>
-                {
-                    // Substring path will be in the form of
-                    //      Microsoft/PowerToys/0.15.2.yaml, or
-                    //      Microsoft/VisualStudio/Community/16.0.30011.22.yaml
-                    string publisher = i.PathTokens[0];
-                    string version = i.PathTokens[^1].Replace(".yaml", string.Empty, StringComparison.OrdinalIgnoreCase);
-                    string app = string.Join('.', i.PathTokens[1..^1]);
-                    return new PublisherAppVersion(publisher, app, version, $"{publisher}.{app}", i.Path);
-                })
-                .ToList();
-        }
-
-        /// <summary>
-        /// Obtains the latest manifest using the specified packageId.
-        /// </summary>
-        /// <param name="packageId">PackageId of the manifest to be retrieved.</param>
-        /// <returns>Manifest as a string.</returns>
-        public async Task<List<string>> GetLatestManifestContentAsync(string packageId)
-        {
-            string appPath = Utils.GetAppManifestDirPath(packageId, string.Empty, '/');
-            var contents = await this.github.Repository.Content.GetAllContents(this.wingetRepoOwner, this.wingetRepo, appPath);
-
-            string version = contents
-                .Where(c => c.Type == ContentType.Dir)
-                .OrderByDescending(c => c.Name, new VersionComparer())
-                .Select(c => c.Path)
-                .FirstOrDefault();
-
-            var packageContents = (await this.github.Repository.Content.GetAllContents(this.wingetRepoOwner, this.wingetRepo, version))
-                .Where(c => c.Type != ContentType.Dir && Path.GetExtension(c.Name).EqualsIC(".yaml"));
-
-            // If all contents of version directory are directories themselves, user must've provided an invalid packageId.
-            if (!packageContents.Any())
-            {
-                throw new NotFoundException(nameof(packageId), System.Net.HttpStatusCode.NotFound);
-            }
-
-            List<string> manifestContent = new List<string>();
-
-            foreach (RepositoryContent content in packageContents)
-            {
-                string fileContent = await this.GetFileContentsAsync(content.Path);
-                manifestContent.Add(fileContent);
-            }
-
-            return manifestContent;
-        }
-
-        /// <summary>
-        /// Submits a pull request on behalf of the user.
-        /// </summary>
-        /// <param name="manifests">Wrapper object for manifest object models to be submitted in the PR.</param>
-        /// <param name="submitToFork">Bool indicating whether or not to submit the PR via a fork.</param>
-        /// <returns>Pull request object.</returns>
-        public Task<PullRequest> SubmitPullRequestAsync(Manifests manifests, bool submitToFork)
-        {
-            Dictionary<string, string> contents = new Dictionary<string, string>();
-            string id;
-            string version;
-
-            if (manifests.SingletonManifest != null)
-            {
-                id = manifests.SingletonManifest.PackageIdentifier;
-                version = manifests.SingletonManifest.PackageVersion;
-                contents.Add(manifests.SingletonManifest.PackageIdentifier, manifests.SingletonManifest.ToYaml());
-            }
-            else
-            {
-                id = manifests.VersionManifest.PackageIdentifier;
-                version = manifests.VersionManifest.PackageVersion;
-
-                contents = manifests.LocaleManifests.ToDictionary(locale => $"{id}.locale.{locale.PackageLocale}", locale => locale.ToYaml());
-
-                contents.Add(id, manifests.VersionManifest.ToYaml());
-                contents.Add($"{id}.installer", manifests.InstallerManifest.ToYaml());
-                contents.Add($"{id}.locale.{manifests.DefaultLocaleManifest.PackageLocale}", manifests.DefaultLocaleManifest.ToYaml());
-            }
-
-            return this.SubmitPRAsync(id, version, contents, submitToFork);
-        }
-
-        /// <summary>
-        /// Closes an open pull request and deletes its branch if not on forked repo.
-        /// </summary>
-        /// <param name="pullRequestId">The pull request number.</param>
-        /// <returns>A <see cref="Task"/> representing the asynchronous operation.</returns>
-        public async Task ClosePullRequest(int pullRequestId)
-        {
-            // Close PR and delete its branch.
-            await this.github.PullRequest.Update(this.wingetRepoOwner, this.wingetRepo, pullRequestId, new PullRequestUpdate() { State = ItemState.Closed });
-            await this.DeletePullRequestBranch(pullRequestId);
-        }
-
-        /// <summary>
-        /// Merges an open pull request.
-        /// </summary>
-        /// <param name="pullRequestId">The pull request number.</param>
-        /// <returns>A <see cref="Task"/> representing the asynchronous operation.</returns>
-        public async Task MergePullRequest(int pullRequestId)
-        {
-            await this.github.PullRequest.Merge(this.wingetRepoOwner, this.wingetRepo, pullRequestId, new MergePullRequest());
-            await this.DeletePullRequestBranch(pullRequestId);
-        }
-
-        /// <summary>
-        /// Retrieves file contents from a specified GitHub path.
-        /// </summary>
-        /// <param name="path">GitHub path where the files should be retrieved from.</param>
-        /// <returns>Contents from the specified GitHub path.</returns>
-        public async Task<string> GetFileContentsAsync(string path)
-        {
-            var contents = (await this.github.Repository.Content.GetAllContents(this.wingetRepoOwner, this.wingetRepo, path))
-                .Select(f => f.Content)
-                .First();
-
-            return contents;
-        }
-
-        /// <summary>
-        /// Checks that the GitHub client can perform operations against the repo using the auth token.
-        /// </summary>
-        /// <returns>A <see cref="Task"/> representing the asynchronous operation.</returns>
-        public async Task CheckAccess()
-        {
-            await this.github.Repository.Get(this.wingetRepoOwner, this.wingetRepo);
-        }
-
-        /// <summary>
-        /// Recursively searches the repository for the provided package identifer to determine if it already exists.
-        /// </summary>
-        /// <param name="packageId">The package identifier.</param>
-        /// <returns>The exact matching package identifier or null if no match was found.</returns>
-        public async Task<string> FindPackageId(string packageId)
-        {
-            string path = Constants.WingetManifestRoot + '/' + $"{char.ToLowerInvariant(packageId[0])}";
-            return await this.FindPackageIdRecursive(packageId.Split('.'), path, string.Empty, 0);
-        }
-
-        /// <summary>
-        /// Generate a signed-JWT token for specified GitHub app, per instructions here: https://docs.github.com/en/developers/apps/authenticating-with-github-apps#authenticating-as-an-installation.
-        /// </summary>
-        /// <param name="gitHubAppPrivateKeyPem">The private key for the GitHub app in PEM format.</param>
-        /// <param name="gitHubAppId">The id for the GitHub app.</param>
-        /// <returns>Signed JWT token, expiring in 10 minutes.</returns>
-        private static string GetJwtToken(string gitHubAppPrivateKeyPem, int gitHubAppId)
-        {
-            var rsa = RSA.Create();
-            rsa.ImportFromPem(gitHubAppPrivateKeyPem);
-
-            var payload = new
-            {
-                // issued at time, 60 seconds in the past to allow for clock drift
-                iat = DateTimeOffset.UtcNow.AddMinutes(-1).ToUnixTimeSeconds(),
-
-                // JWT expiration time (10 minute maximum)
-                exp = DateTimeOffset.UtcNow.AddMinutes(10).ToUnixTimeSeconds(),
-
-                // GitHub App's identifier
-                iss = gitHubAppId,
-            };
-
-            return JWT.Encode(payload, rsa, JwsAlgorithm.RS256);
-        }
-
-        private async Task<string> FindPackageIdRecursive(string[] packageId, string path, string exactPackageId, int index)
-        {
-            if (index == packageId.Length)
-            {
-                return exactPackageId.Trim('.');
-            }
-
-            var contents = await this.github.Repository.Content.GetAllContents(this.wingetRepoOwner, this.wingetRepo, path);
-            string packageIdToken = packageId[index].ToLowerInvariant();
-
-            foreach (RepositoryContent content in contents)
-            {
-                if (string.Equals(packageIdToken, content.Name.ToLowerInvariant()))
-                {
-                    path = path + '/' + content.Name;
-                    exactPackageId = string.Join(".", exactPackageId, content.Name);
-                    index++;
-                    return await this.FindPackageIdRecursive(packageId, path, exactPackageId, index);
-                }
-            }
-
-            return null;
-        }
-
-        private async Task<PullRequest> SubmitPRAsync(string packageId, string version, Dictionary<string, string> contents, bool submitToFork)
-        {
-            bool createdRepo = false;
-
-            Repository repo;
-            if (submitToFork)
-            {
-                try
-                {
-                    var user = await this.github.User.Current();
-                    repo = await this.github.Repository.Get(user.Login, this.wingetRepo);
-                }
-                catch (NotFoundException)
-                {
-                    repo = await this.github.Repository.Forks.Create(this.wingetRepoOwner, this.wingetRepo, new NewRepositoryFork());
-                    createdRepo = true;
-                }
-            }
-            else
-            {
-                repo = await this.github.Repository.Get(this.wingetRepoOwner, this.wingetRepo);
-            }
-
-            string newBranchName = $"autogenerated/{packageId}/{Guid.NewGuid()}";
-            string newBranchNameHeads = $"heads/{newBranchName}";
-
-            string message = $"{packageId} version {version}";
-
-            var upstreamMaster = await this.github.Git.Reference.Get(this.wingetRepoOwner, this.wingetRepo, HeadMasterRef);
-            var upstreamMasterSha = upstreamMaster.Object.Sha;
-
-            Reference newBranch = null;
-            try
-            {
-                // Create new branch synced to upstream master
-                await this.github.Git.Reference.Create(repo.Id, new NewReference($"refs/{newBranchNameHeads}", upstreamMasterSha));
-
-                // Update from upstream branch master
-                newBranch = await this.github.Git.Reference.Update(repo.Id, newBranchNameHeads, new ReferenceUpdate(upstreamMasterSha));
-                var updatedSha = newBranch.Object.Sha;
-
-                var nt = new NewTree { BaseTree = updatedSha };
-                string appPath = Utils.GetAppManifestDirPath(packageId, version, '/');
-
-                foreach (KeyValuePair<string, string> item in contents)
-                {
-                    string file = $"{appPath}/{item.Key}.yaml";
-                    nt.Tree.Add(new NewTreeItem { Path = file, Mode = "100644", Type = TreeType.Blob, Content = item.Value });
-                }
-
-                var newTree = await this.github.Git.Tree.Create(repo.Id, nt);
-
-                var newCommit = new NewCommit(message, newTree.Sha, updatedSha);
-                var commit = await this.github.Git.Commit.Create(repo.Id, newCommit);
-
-                await this.github.Git.Reference.Update(repo.Id, newBranchNameHeads, new ReferenceUpdate(commit.Sha));
-
-                // Get latest description template from repo
-                string description = await this.GetFileContentsAsync(PRDescriptionRepoPath);
-
-                string targetBranch = submitToFork ? repo.Parent.DefaultBranch : repo.DefaultBranch;
-                var newPullRequest = new NewPullRequest(message, $"{repo.Owner.Login}:{newBranchName}", targetBranch) { Body = description };
-                var pullRequest = await this.github.PullRequest.Create(this.wingetRepoOwner, this.wingetRepo, newPullRequest);
-
-                return pullRequest;
-            }
-            catch (Exception)
-            {
-                // On error, cleanup created branch/repo before re-throwing
-                if (createdRepo)
-                {
-                    await this.github.Repository.Delete(repo.Id);
-                }
-                else if (newBranch != null)
-                {
-                    await this.github.Git.Reference.Delete(repo.Id, newBranch.Ref);
-                }
-
-                throw;
-            }
-        }
-
-        private async Task DeletePullRequestBranch(int pullRequestId)
-        {
-            // Delete branch if it's not on a forked repo.
-            var pullRequest = await this.github.PullRequest.Get(this.wingetRepoOwner, this.wingetRepo, pullRequestId);
-            if (pullRequest.Base.Repository.Id == pullRequest.Head.Repository.Id)
-            {
-                string newBranchNameHeads = $"heads/{pullRequest.Head.Ref}";
-                await this.github.Git.Reference.Delete(this.wingetRepoOwner, this.wingetRepo, newBranchNameHeads);
-            }
-        }
-    }
-}
+﻿// Copyright (c) Microsoft. All rights reserved.
+// Licensed under the MIT license.
+
+namespace Microsoft.WingetCreateCore.Common
+{
+    using System;
+    using System.Collections.Generic;
+    using System.IO;
+    using System.Linq;
+    using System.Security.Cryptography;
+    using System.Threading.Tasks;
+    using Jose;
+    using Microsoft.WingetCreateCore.Models;
+    using Octokit;
+
+    /// <summary>
+    /// Provides functionality for interacting a user's GitHub account.
+    /// </summary>
+    public class GitHub
+    {
+        private const string HeadMasterRef = "heads/master";
+        private const string PRDescriptionRepoPath = ".github/PULL_REQUEST_TEMPLATE.md";
+        private const string UserAgentName = "WingetCreate";
+        private readonly GitHubClient github;
+        private readonly string wingetRepoOwner;
+        private readonly string wingetRepo;
+
+        /// <summary>
+        /// Initializes a new instance of the <see cref="GitHub"/> class.
+        /// </summary>
+        /// <param name="githubApiToken">GitHub access token.</param>
+        /// <param name="wingetRepoOwner">Winget repository owner.</param>
+        /// <param name="wingetRepo">Winget repository.</param>
+        public GitHub(string githubApiToken, string wingetRepoOwner, string wingetRepo)
+        {
+            this.wingetRepoOwner = wingetRepoOwner;
+            this.wingetRepo = wingetRepo;
+            this.github = new GitHubClient(new ProductHeaderValue(UserAgentName));
+            if (githubApiToken != null)
+            {
+                this.github.Credentials = new Credentials(githubApiToken, AuthenticationType.Bearer);
+            }
+        }
+
+        /// <summary>
+        /// Gets an access token to use for GitHub operations performed from a GitHub app context.
+        /// </summary>
+        /// <param name="gitHubAppPrivateKeyPem">The private key for the GitHub app in PEM format.</param>
+        /// <param name="gitHubAppId">The id for the GitHub app.</param>
+        /// <param name="wingetRepoOwner">Winget repository owner.</param>
+        /// <param name="wingetRepo">Winget repository.</param>
+        /// <returns>GitHub app installation access token to use for GitHub operations.</returns>
+        public static async Task<string> GetGitHubAppInstallationAccessToken(string gitHubAppPrivateKeyPem, int gitHubAppId, string wingetRepoOwner, string wingetRepo)
+        {
+            string jwtToken = GetJwtToken(gitHubAppPrivateKeyPem, gitHubAppId);
+
+            var github = new GitHubClient(new ProductHeaderValue(UserAgentName));
+            github.Credentials = new Credentials(jwtToken, AuthenticationType.Bearer);
+
+            var installation = await github.GitHubApps.GetRepositoryInstallationForCurrent(wingetRepoOwner, wingetRepo);
+            var response = await github.GitHubApps.CreateInstallationToken(installation.Id);
+            return response.Token;
+        }
+
+        /// <summary>
+        /// Gets the latest release tag name of winget-create.
+        /// </summary>
+        /// <param name="token">GitHub api token.</param>
+        /// <returns>Latest release tag name.</returns>
+        public static async Task<string> GetLatestRelease(string token)
+        {
+            var github = new GitHubClient(new ProductHeaderValue(UserAgentName));
+            github.Credentials = new Credentials(token, AuthenticationType.Bearer);
+            var latestRelease = await github.Repository.Release.GetLatest("microsoft", "winget-create");
+            return latestRelease.TagName;
+        }
+
+        /// <summary>
+        /// Gets all app manifests in the repo.
+        /// </summary>
+        /// <returns>A list of <see cref="PublisherAppVersion"/>, each representing a single app manifest version.</returns>
+        public async Task<IList<PublisherAppVersion>> GetAppVersions()
+        {
+            var reference = await this.github.Git.Reference.Get(this.wingetRepoOwner, this.wingetRepo, HeadMasterRef);
+            var tree = await this.github.Git.Tree.GetRecursive(this.wingetRepoOwner, this.wingetRepo, reference.Object.Sha);
+            return tree.Tree
+                .Where(i => i.Path.StartsWith(Constants.WingetManifestRoot + "/") && i.Type.Value == TreeType.Blob)
+                .Select(i => new { i.Path, PathTokens = i.Path[Constants.WingetManifestRoot.Length..].Split('/') })
+                .Where(i => i.PathTokens.Length >= 3)
+                .Select(i =>
+                {
+                    // Substring path will be in the form of
+                    //      Microsoft/PowerToys/0.15.2.yaml, or
+                    //      Microsoft/VisualStudio/Community/16.0.30011.22.yaml
+                    string publisher = i.PathTokens[0];
+                    string version = i.PathTokens[^1].Replace(".yaml", string.Empty, StringComparison.OrdinalIgnoreCase);
+                    string app = string.Join('.', i.PathTokens[1..^1]);
+                    return new PublisherAppVersion(publisher, app, version, $"{publisher}.{app}", i.Path);
+                })
+                .ToList();
+        }
+
+        /// <summary>
+        /// Obtains the latest manifest using the specified packageId.
+        /// </summary>
+        /// <param name="packageId">PackageId of the manifest to be retrieved.</param>
+        /// <returns>Manifest as a string.</returns>
+        public async Task<List<string>> GetLatestManifestContentAsync(string packageId)
+        {
+            string appPath = Utils.GetAppManifestDirPath(packageId, string.Empty, '/');
+            var contents = await this.github.Repository.Content.GetAllContents(this.wingetRepoOwner, this.wingetRepo, appPath);
+
+            string version = contents
+                .Where(c => c.Type == ContentType.Dir)
+                .OrderByDescending(c => c.Name, new VersionComparer())
+                .Select(c => c.Path)
+                .FirstOrDefault();
+
+            var packageContents = (await this.github.Repository.Content.GetAllContents(this.wingetRepoOwner, this.wingetRepo, version))
+                .Where(c => c.Type != ContentType.Dir && Path.GetExtension(c.Name).EqualsIC(".yaml"));
+
+            // If all contents of version directory are directories themselves, user must've provided an invalid packageId.
+            if (!packageContents.Any())
+            {
+                throw new NotFoundException(nameof(packageId), System.Net.HttpStatusCode.NotFound);
+            }
+
+            List<string> manifestContent = new List<string>();
+
+            foreach (RepositoryContent content in packageContents)
+            {
+                string fileContent = await this.GetFileContentsAsync(content.Path);
+                manifestContent.Add(fileContent);
+            }
+
+            return manifestContent;
+        }
+
+        /// <summary>
+        /// Submits a pull request on behalf of the user.
+        /// </summary>
+        /// <param name="manifests">Wrapper object for manifest object models to be submitted in the PR.</param>
+        /// <param name="submitToFork">Bool indicating whether or not to submit the PR via a fork.</param>
+        /// <returns>Pull request object.</returns>
+        public Task<PullRequest> SubmitPullRequestAsync(Manifests manifests, bool submitToFork)
+        {
+            Dictionary<string, string> contents = new Dictionary<string, string>();
+            string id;
+            string version;
+
+            if (manifests.SingletonManifest != null)
+            {
+                id = manifests.SingletonManifest.PackageIdentifier;
+                version = manifests.SingletonManifest.PackageVersion;
+                contents.Add(manifests.SingletonManifest.PackageIdentifier, manifests.SingletonManifest.ToYaml());
+            }
+            else
+            {
+                id = manifests.VersionManifest.PackageIdentifier;
+                version = manifests.VersionManifest.PackageVersion;
+
+                contents = manifests.LocaleManifests.ToDictionary(locale => $"{id}.locale.{locale.PackageLocale}", locale => locale.ToYaml());
+
+                contents.Add(id, manifests.VersionManifest.ToYaml());
+                contents.Add($"{id}.installer", manifests.InstallerManifest.ToYaml());
+                contents.Add($"{id}.locale.{manifests.DefaultLocaleManifest.PackageLocale}", manifests.DefaultLocaleManifest.ToYaml());
+            }
+
+            return this.SubmitPRAsync(id, version, contents, submitToFork);
+        }
+
+        /// <summary>
+        /// Closes an open pull request and deletes its branch if not on forked repo.
+        /// </summary>
+        /// <param name="pullRequestId">The pull request number.</param>
+        /// <returns>A <see cref="Task"/> representing the asynchronous operation.</returns>
+        public async Task ClosePullRequest(int pullRequestId)
+        {
+            // Close PR and delete its branch.
+            await this.github.PullRequest.Update(this.wingetRepoOwner, this.wingetRepo, pullRequestId, new PullRequestUpdate() { State = ItemState.Closed });
+            await this.DeletePullRequestBranch(pullRequestId);
+        }
+
+        /// <summary>
+        /// Merges an open pull request.
+        /// </summary>
+        /// <param name="pullRequestId">The pull request number.</param>
+        /// <returns>A <see cref="Task"/> representing the asynchronous operation.</returns>
+        public async Task MergePullRequest(int pullRequestId)
+        {
+            await this.github.PullRequest.Merge(this.wingetRepoOwner, this.wingetRepo, pullRequestId, new MergePullRequest());
+            await this.DeletePullRequestBranch(pullRequestId);
+        }
+
+        /// <summary>
+        /// Retrieves file contents from a specified GitHub path.
+        /// </summary>
+        /// <param name="path">GitHub path where the files should be retrieved from.</param>
+        /// <returns>Contents from the specified GitHub path.</returns>
+        public async Task<string> GetFileContentsAsync(string path)
+        {
+            var contents = (await this.github.Repository.Content.GetAllContents(this.wingetRepoOwner, this.wingetRepo, path))
+                .Select(f => f.Content)
+                .First();
+
+            return contents;
+        }
+
+        /// <summary>
+        /// Checks that the GitHub client can perform operations against the repo using the auth token.
+        /// </summary>
+        /// <returns>A <see cref="Task"/> representing the asynchronous operation.</returns>
+        public async Task CheckAccess()
+        {
+            await this.github.Repository.Get(this.wingetRepoOwner, this.wingetRepo);
+        }
+
+        /// <summary>
+        /// Recursively searches the repository for the provided package identifer to determine if it already exists.
+        /// </summary>
+        /// <param name="packageId">The package identifier.</param>
+        /// <returns>The exact matching package identifier or null if no match was found.</returns>
+        public async Task<string> FindPackageId(string packageId)
+        {
+            string path = Constants.WingetManifestRoot + '/' + $"{char.ToLowerInvariant(packageId[0])}";
+            return await this.FindPackageIdRecursive(packageId.Split('.'), path, string.Empty, 0);
+        }
+
+        /// <summary>
+        /// Generate a signed-JWT token for specified GitHub app, per instructions here: https://docs.github.com/en/developers/apps/authenticating-with-github-apps#authenticating-as-an-installation.
+        /// </summary>
+        /// <param name="gitHubAppPrivateKeyPem">The private key for the GitHub app in PEM format.</param>
+        /// <param name="gitHubAppId">The id for the GitHub app.</param>
+        /// <returns>Signed JWT token, expiring in 10 minutes.</returns>
+        private static string GetJwtToken(string gitHubAppPrivateKeyPem, int gitHubAppId)
+        {
+            var rsa = RSA.Create();
+            rsa.ImportFromPem(gitHubAppPrivateKeyPem);
+
+            var payload = new
+            {
+                // issued at time, 60 seconds in the past to allow for clock drift
+                iat = DateTimeOffset.UtcNow.AddMinutes(-1).ToUnixTimeSeconds(),
+
+                // JWT expiration time (10 minute maximum)
+                exp = DateTimeOffset.UtcNow.AddMinutes(10).ToUnixTimeSeconds(),
+
+                // GitHub App's identifier
+                iss = gitHubAppId,
+            };
+
+            return JWT.Encode(payload, rsa, JwsAlgorithm.RS256);
+        }
+
+        private async Task<string> FindPackageIdRecursive(string[] packageId, string path, string exactPackageId, int index)
+        {
+            if (index == packageId.Length)
+            {
+                return exactPackageId.Trim('.');
+            }
+
+            var contents = await this.github.Repository.Content.GetAllContents(this.wingetRepoOwner, this.wingetRepo, path);
+            string packageIdToken = packageId[index].ToLowerInvariant();
+
+            foreach (RepositoryContent content in contents)
+            {
+                if (string.Equals(packageIdToken, content.Name.ToLowerInvariant()))
+                {
+                    path = path + '/' + content.Name;
+                    exactPackageId = string.Join(".", exactPackageId, content.Name);
+                    index++;
+                    return await this.FindPackageIdRecursive(packageId, path, exactPackageId, index);
+                }
+            }
+
+            return null;
+        }
+
+        private async Task<PullRequest> SubmitPRAsync(string packageId, string version, Dictionary<string, string> contents, bool submitToFork)
+        {
+            bool createdRepo = false;
+
+            Repository repo;
+            if (submitToFork)
+            {
+                try
+                {
+                    var user = await this.github.User.Current();
+                    repo = await this.github.Repository.Get(user.Login, this.wingetRepo);
+                }
+                catch (NotFoundException)
+                {
+                    repo = await this.github.Repository.Forks.Create(this.wingetRepoOwner, this.wingetRepo, new NewRepositoryFork());
+                    createdRepo = true;
+                }
+            }
+            else
+            {
+                repo = await this.github.Repository.Get(this.wingetRepoOwner, this.wingetRepo);
+            }
+
+            string newBranchName = $"autogenerated/{packageId}/{Guid.NewGuid()}";
+            string newBranchNameHeads = $"heads/{newBranchName}";
+
+            string message = $"{packageId} version {version}";
+
+            var upstreamMaster = await this.github.Git.Reference.Get(this.wingetRepoOwner, this.wingetRepo, HeadMasterRef);
+            var upstreamMasterSha = upstreamMaster.Object.Sha;
+
+            Reference newBranch = null;
+            try
+            {
+                // Create new branch synced to upstream master
+                await this.github.Git.Reference.Create(repo.Id, new NewReference($"refs/{newBranchNameHeads}", upstreamMasterSha));
+
+                // Update from upstream branch master
+                newBranch = await this.github.Git.Reference.Update(repo.Id, newBranchNameHeads, new ReferenceUpdate(upstreamMasterSha));
+                var updatedSha = newBranch.Object.Sha;
+
+                var nt = new NewTree { BaseTree = updatedSha };
+                string appPath = Utils.GetAppManifestDirPath(packageId, version, '/');
+
+                foreach (KeyValuePair<string, string> item in contents)
+                {
+                    string file = $"{appPath}/{item.Key}.yaml";
+                    nt.Tree.Add(new NewTreeItem { Path = file, Mode = "100644", Type = TreeType.Blob, Content = item.Value });
+                }
+
+                var newTree = await this.github.Git.Tree.Create(repo.Id, nt);
+
+                var newCommit = new NewCommit(message, newTree.Sha, updatedSha);
+                var commit = await this.github.Git.Commit.Create(repo.Id, newCommit);
+
+                await this.github.Git.Reference.Update(repo.Id, newBranchNameHeads, new ReferenceUpdate(commit.Sha));
+
+                // Get latest description template from repo
+                string description = await this.GetFileContentsAsync(PRDescriptionRepoPath);
+
+                string targetBranch = submitToFork ? repo.Parent.DefaultBranch : repo.DefaultBranch;
+                var newPullRequest = new NewPullRequest(message, $"{repo.Owner.Login}:{newBranchName}", targetBranch) { Body = description };
+                var pullRequest = await this.github.PullRequest.Create(this.wingetRepoOwner, this.wingetRepo, newPullRequest);
+
+                return pullRequest;
+            }
+            catch (Exception)
+            {
+                // On error, cleanup created branch/repo before re-throwing
+                if (createdRepo)
+                {
+                    await this.github.Repository.Delete(repo.Id);
+                }
+                else if (newBranch != null)
+                {
+                    await this.github.Git.Reference.Delete(repo.Id, newBranch.Ref);
+                }
+
+                throw;
+            }
+        }
+
+        private async Task DeletePullRequestBranch(int pullRequestId)
+        {
+            // Delete branch if it's not on a forked repo.
+            var pullRequest = await this.github.PullRequest.Get(this.wingetRepoOwner, this.wingetRepo, pullRequestId);
+            if (pullRequest.Base.Repository.Id == pullRequest.Head.Repository.Id)
+            {
+                string newBranchNameHeads = $"heads/{pullRequest.Head.Ref}";
+                await this.github.Git.Reference.Delete(this.wingetRepoOwner, this.wingetRepo, newBranchNameHeads);
+            }
+        }
+    }
+}