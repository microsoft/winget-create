<<<<<<< HEAD
﻿// Copyright (c) Microsoft. All rights reserved.
// Licensed under the MIT license.

namespace Microsoft.WingetCreateCore
{
    using System;
    using System.Collections.Generic;
    using System.ComponentModel;
    using System.Diagnostics;
    using System.Globalization;
    using System.IO;
    using System.Linq;
    using System.Net.Http;
    using System.Runtime.InteropServices;
    using System.Security.Cryptography;
    using System.Text.RegularExpressions;
    using System.Threading.Tasks;
    using System.Xml;
    using Microsoft.Deployment.WindowsInstaller.Linq;
    using Microsoft.Msix.Utils;
    using Microsoft.Msix.Utils.AppxPackaging;
    using Microsoft.Msix.Utils.AppxPackagingInterop;
    using Microsoft.WingetCreateCore.Common;
    using Microsoft.WingetCreateCore.Models;
    using Microsoft.WingetCreateCore.Models.DefaultLocale;
    using Microsoft.WingetCreateCore.Models.Installer;
    using Microsoft.WingetCreateCore.Models.Version;
    using Newtonsoft.Json;
    using Vestris.ResourceLib;

    /// <summary>
    /// Provides functionality for a parsing and extracting relevant metadata from a given package.
    /// </summary>
    public static class PackageParser
    {
        private const string InvalidCharacters = "©|®";

        private static readonly string[] KnownInstallerResourceNames = new[]
        {
            "inno",
            "wix",
            "nullsoft",
        };

        private static HttpClient httpClient = new HttpClient();

        private enum MachineType
        {
            X86 = 0x014c,
            X64 = 0x8664,
        }

        /// <summary>
        /// Sets the HttpMessageHandler used for the static HttpClient.
        /// </summary>
        /// <param name="httpMessageHandler">Optional HttpMessageHandler to override default HttpClient behavior.</param>
        public static void SetHttpMessageHandler(HttpMessageHandler httpMessageHandler)
        {
            httpClient.Dispose();
            httpClient = httpMessageHandler != null ? new HttpClient(httpMessageHandler) : new HttpClient();
        }

        /// <summary>
        /// Parses a package for available metadata including Version, Publisher, Name, Descripion, License, etc.
        /// </summary>
        /// <param name="path">Path to package file. </param>
        /// <param name="url">Installer url. </param>
        /// <param name="manifests">Wrapper object for manifest object models.</param>
        /// <returns>True if package was successfully parsed and metadata extracted, false otherwise.</returns>
        public static bool ParsePackage(
            string path,
            string url,
            Manifests manifests)
        {
            VersionManifest versionManifest = manifests.VersionManifest = new VersionManifest();

            // TODO: Remove once default is set in schema
            versionManifest.DefaultLocale = "en-US";

            InstallerManifest installerManifest = manifests.InstallerManifest = new InstallerManifest();
            DefaultLocaleManifest defaultLocaleManifest = manifests.DefaultLocaleManifest = new DefaultLocaleManifest();

            var versionInfo = FileVersionInfo.GetVersionInfo(path);

            var installer = new Installer();
            installer.InstallerUrl = url;
            installer.InstallerSha256 = GetFileHash(path);
            installer.Architecture = GetMachineType(path)?.ToString().ToEnumOrDefault<InstallerArchitecture>() ?? InstallerArchitecture.Neutral;
            installerManifest.Installers.Add(installer);

            defaultLocaleManifest.PackageVersion ??= versionInfo.FileVersion?.Trim() ?? versionInfo.ProductVersion?.Trim();
            defaultLocaleManifest.Publisher ??= versionInfo.CompanyName?.Trim();
            defaultLocaleManifest.PackageName ??= versionInfo.ProductName?.Trim();
            defaultLocaleManifest.ShortDescription ??= versionInfo.FileDescription?.Trim();
            defaultLocaleManifest.License ??= versionInfo.LegalCopyright?.Trim();

            if (ParseExeInstallerType(path, installer) ||
                ParseMsix(path, manifests) ||
                ParseMsi(path, installer, manifests))
            {
                if (!string.IsNullOrEmpty(defaultLocaleManifest.PackageVersion))
                {
                    versionManifest.PackageVersion = installerManifest.PackageVersion = RemoveInvalidCharsFromString(defaultLocaleManifest.PackageVersion);
                }

                string packageIdPublisher = defaultLocaleManifest.Publisher?.Remove(" ").Trim('.') ?? $"<{nameof(defaultLocaleManifest.Publisher)}>";
                string packageIdName = defaultLocaleManifest.PackageName?.Remove(" ").Trim('.') ?? $"<{nameof(defaultLocaleManifest.PackageName)}>";
                versionManifest.PackageIdentifier = $"{RemoveInvalidCharsFromString(packageIdPublisher)}.{RemoveInvalidCharsFromString(packageIdName)}";
                installerManifest.PackageIdentifier = defaultLocaleManifest.PackageIdentifier = versionManifest.PackageIdentifier;
                return true;
            }
            else
            {
                return false;
            }
        }

        /// <summary>
        /// Download file at specified URL to temp directory, unless it's already present.
        /// </summary>
        /// <param name="url">The URL of the file to be downloaded.</param>
        /// <param name="maxDownloadSize">The maximum file size in bytes to download.</param>
        /// <returns>Path of downloaded, or previously downloaded, file.</returns>
        public static async Task<string> DownloadFileAsync(string url, long? maxDownloadSize = null)
        {
            var response = await httpClient.GetAsync(url, HttpCompletionOption.ResponseHeadersRead);

            if (!response.IsSuccessStatusCode)
            {
                string message = await response.Content.ReadAsStringAsync();
                throw new HttpRequestException(message, null, response.StatusCode);
            }

            string urlFile = Path.GetFileName(url.Split('?').Last());
            string contentDispositionFile = response.Content.Headers.ContentDisposition?.FileName?.Trim('"');
            string targetFile = Path.Combine(Path.GetTempPath(), contentDispositionFile ?? urlFile);
            long? downloadSize = response.Content.Headers.ContentLength;

            if (downloadSize > maxDownloadSize)
            {
                string invalidDataExceptionMessage = $"URL points to file larger than the maximum size of {maxDownloadSize / 1024 / 1024}MB";
                throw new InvalidDataException(invalidDataExceptionMessage);
            }

            if (!File.Exists(targetFile) || new FileInfo(targetFile).Length != downloadSize)
            {
                using var targetFileStream = File.OpenWrite(targetFile);
                var contentStream = await response.Content.ReadAsStreamAsync();
                await contentStream.CopyToAsync(targetFileStream);
            }

            return targetFile;
        }

        /// <summary>
        /// Computes the SHA256 hash of a file given its file path.
        /// </summary>
        /// <param name="path">Path to file to be hashed.</param>
        /// <returns>The computed SHA256 hash string.</returns>
        public static string GetFileHash(string path)
        {
            using Stream stream = File.OpenRead(path);
            using var hasher = SHA256.Create();
            return BitConverter.ToString(hasher.ComputeHash(stream)).Remove("-");
        }

        /// <summary>
        /// Update InstallerManifest's Installer nodes based on specified package file path.
        /// </summary>
        /// <param name="installerManifest"><see cref="InstallerManifest"/> to update.</param>
        /// <param name="installerUrl">InstallerUrl where installer can be downloaded.</param>
        /// <param name="packageFile">Path to package to extract metadata from.</param>
        public static void UpdateInstallerNodes(InstallerManifest installerManifest, IEnumerable<string> installerUrl, List<string> packageFile)
        {
            //string installerSha256 = PackageParser.GetFileHash(packageFile);
            //foreach (var installer in installerManifest.Installers)
            //{
            //    installer.InstallerSha256 = installerSha256;
            //    installer.InstallerUrl = installerUrl;
            //}

            //GetAppxMetadataAndSetInstallerProperties(packageFile, installerManifest);
        }

        /// <summary>
        /// Computes the SHA256 hash value for the specified byte array.
        /// </summary>
        /// <param name="buffer">The input to compute the hash code for.</param>
        /// <returns>The computed SHA256 hash string.</returns>
        private static string HashBytes(byte[] buffer)
        {
            using var hasher = SHA256.Create();
            return BitConverter.ToString(hasher.ComputeHash(buffer)).Remove("-");
        }

        private static string HashAppxFile(IAppxFile signatureFile)
        {
            var signatureBytes = StreamUtils.ReadStreamToByteArray(signatureFile.GetStream());
            return HashBytes(signatureBytes);
        }

        private static MachineType? GetMachineType(string binary)
        {
            using (FileStream stream = File.OpenRead(binary))
            using (BinaryReader bw = new BinaryReader(stream))
            {
                const ushort executableMagicNumber = 0x5a4d;
                const int peMagicNumber = 0x00004550;    // "PE\0\0"

                stream.Seek(0, SeekOrigin.Begin);
                int magicNumber = bw.ReadUInt16();
                bool isExecutable = magicNumber == executableMagicNumber;

                if (isExecutable)
                {
                    stream.Seek(60, SeekOrigin.Begin);
                    int headerOffset = bw.ReadInt32();

                    stream.Seek(headerOffset, SeekOrigin.Begin);
                    int signature = bw.ReadInt32();
                    bool isPortableExecutable = signature == peMagicNumber;

                    if (isPortableExecutable)
                    {
                        MachineType machineType = (MachineType)bw.ReadUInt16();

                        return machineType;
                    }
                }
            }

            return null;
        }

        private static bool ParseExeInstallerType(string path, Installer installer)
        {
            try
            {
                ManifestResource rc = new ManifestResource();
                rc.LoadFrom(path);
                string installerType = rc.Manifest.DocumentElement
                    .GetElementsByTagName("description")
                    .Cast<XmlNode>()
                    .FirstOrDefault()?
                    .InnerText?
                    .Split(' ').First()
                    .ToLowerInvariant();

                installer.InstallerType = KnownInstallerResourceNames.Contains(installerType) ? installerType.ToEnumOrDefault<InstallerType>() : InstallerType.Exe;

                return true;
            }
            catch (Win32Exception)
            {
                // Installer doesn't have a resource header
                return false;
            }
        }

        private static bool ParseMsi(string path, Installer installer, Manifests manifests)
        {
            VersionManifest versionManifest = manifests.VersionManifest;
            InstallerManifest installerManifest = manifests.InstallerManifest;
            DefaultLocaleManifest defaultLocaleManifest = manifests.DefaultLocaleManifest;

            try
            {
                using (var database = new QDatabase(path, Deployment.WindowsInstaller.DatabaseOpenMode.ReadOnly))
                {
                    installer.InstallerType = InstallerType.Msi;

                    var properties = database.Properties.ToList();
                    defaultLocaleManifest.PackageVersion ??= properties.FirstOrDefault(p => p.Property == "ProductVersion")?.Value;
                    defaultLocaleManifest.PackageName ??= properties.FirstOrDefault(p => p.Property == "ProductName")?.Value;
                    defaultLocaleManifest.Publisher ??= properties.FirstOrDefault(p => p.Property == "Manufacturer")?.Value;
                    installer.ProductCode = properties.FirstOrDefault(p => p.Property == "ProductCode")?.Value;

                    string archString = database.SummaryInfo.Template.Split(';').First();
                    installer.Architecture = archString.ToEnumOrDefault<InstallerArchitecture>() ?? InstallerArchitecture.Neutral;

                    if (installer.InstallerLocale == null)
                    {
                        string languageString = properties.FirstOrDefault(p => p.Property == "ProductLanguage")?.Value;

                        if (int.TryParse(languageString, out int lcid))
                        {
                            try
                            {
                                installer.InstallerLocale = new CultureInfo(lcid).Name;
                            }
                            catch (Exception ex) when (ex is ArgumentOutOfRangeException || ex is CultureNotFoundException)
                            {
                                // If the lcid value is invalid, do nothing.
                            }
                        }
                    }
                }

                return true;
            }
            catch (Deployment.WindowsInstaller.InstallerException)
            {
                // Binary wasn't an MSI, skip
                return false;
            }
        }

        private static bool ParseMsix(string path, Manifests manifests)
        {
            VersionManifest versionManifest = manifests.VersionManifest;
            InstallerManifest installerManifest = manifests.InstallerManifest;
            DefaultLocaleManifest defaultLocaleManifest = manifests.DefaultLocaleManifest;

            AppxMetadata metadata = GetAppxMetadataAndSetInstallerProperties(path, installerManifest);
            if (metadata == null)
            {
                // Binary wasn't an MSIX, skip
                return false;
            }

            installerManifest.Installers.ForEach(i => i.InstallerType = InstallerType.Msix);
            defaultLocaleManifest.PackageVersion = metadata.Version?.ToString();
            defaultLocaleManifest.PackageName ??= metadata.DisplayName;
            defaultLocaleManifest.Publisher ??= metadata.PublisherDisplayName;
            defaultLocaleManifest.ShortDescription ??= GetApplicationProperty(metadata, "Description");

            return true;
        }

        private static string GetApplicationProperty(AppxMetadata appxMetadata, string propertyName)
        {
            IAppxManifestApplicationsEnumerator enumerator = appxMetadata.AppxReader.GetManifest().GetApplications();

            while (enumerator.GetHasCurrent())
            {
                IAppxManifestApplication application = enumerator.GetCurrent();

                try
                {
                    application.GetStringValue(propertyName, out string value);
                    return value;
                }
                catch (ArgumentException)
                {
                    // Property not found on this node, continue
                }

                enumerator.MoveNext();
            }

            return null;
        }

        private static Installer CloneInstaller(Installer installer)
        {
            string json = JsonConvert.SerializeObject(installer);
            return JsonConvert.DeserializeObject<Installer>(json);
        }

        private static void SetInstallerPropertiesFromAppxMetadata(AppxMetadata appxMetadata, Installer installer, InstallerManifest installerManifest)
        {
            installer.Architecture = appxMetadata.Architecture.ToEnumOrDefault<InstallerArchitecture>() ?? InstallerArchitecture.Neutral;

            installer.MinimumOSVersion = SetInstallerStringPropertyIfNeeded(installerManifest.MinimumOSVersion, appxMetadata.MinOSVersion?.ToString());
            installer.PackageFamilyName = SetInstallerStringPropertyIfNeeded(installerManifest.PackageFamilyName, appxMetadata.PackageFamilyName);

            // We have to fixup the Platform string first, and then remove anything that fails to parse.
            var platformValues = appxMetadata.TargetDeviceFamiliesMinVersions.Keys
                .Select(k => k.Replace('.', '_').ToEnumOrDefault<Platform>())
                .Where(p => p != null)
                .Select(p => p.Value)
                .ToList();
            installer.Platform = SetInstallerListPropertyIfNeeded(installerManifest.Platform, platformValues);
        }

        private static string SetInstallerStringPropertyIfNeeded(string rootProperty, string valueToSet)
        {
            return valueToSet == rootProperty ? null : valueToSet;
        }

        private static List<T> SetInstallerListPropertyIfNeeded<T>(List<T> rootProperty, List<T> valueToSet)
        {
            return rootProperty != null && new HashSet<T>(rootProperty).SetEquals(valueToSet) ? null : valueToSet;
        }

        private static AppxMetadata GetAppxMetadataAndSetInstallerProperties(string path, InstallerManifest installerManifest)
        {
            try
            {
                var installers = installerManifest.Installers;
                var appxMetadatas = new List<AppxMetadata>();
                string signatureSha256;

                try
                {
                    // Check if package is an MsixBundle
                    var bundle = new AppxBundleMetadata(path);

                    IAppxFile signatureFile = bundle.AppxBundleReader.GetFootprintFile(APPX_BUNDLE_FOOTPRINT_FILE_TYPE.APPX_BUNDLE_FOOTPRINT_FILE_TYPE_SIGNATURE);
                    signatureSha256 = HashAppxFile(signatureFile);

                    // Only create installer nodes for non-resource packages
                    foreach (var childPackage in bundle.ChildAppxPackages.Where(p => p.PackageType == PackageType.Application))
                    {
                        var appxFile = bundle.AppxBundleReader.GetPayloadPackage(childPackage.RelativeFilePath);
                        appxMetadatas.Add(new AppxMetadata(appxFile.GetStream()));
                    }
                }
                catch (COMException)
                {
                    // Check if package is an Msix
                    var appxMetadata = new AppxMetadata(path);
                    appxMetadatas.Add(appxMetadata);
                    IAppxFile signatureFile = appxMetadata.AppxReader.GetFootprintFile(APPX_FOOTPRINT_FILE_TYPE.APPX_FOOTPRINT_FILE_TYPE_SIGNATURE);
                    signatureSha256 = HashAppxFile(signatureFile);
                }

                var firstInstaller = installers.First();

                // Remove installer nodes which have no matching architecture in msix/bundle
                installers.RemoveAll(i => !appxMetadatas.Any(m => m.Architecture.EqualsIC(i.Architecture.ToString())));

                foreach (var appxMetadata in appxMetadatas)
                {
                    InstallerArchitecture appxArchitecture = appxMetadata.Architecture.ToEnumOrDefault<InstallerArchitecture>() ?? InstallerArchitecture.Neutral;
                    var matchingInstaller = installers.SingleOrDefault(i => i.Architecture == appxArchitecture);
                    if (matchingInstaller == null)
                    {
                        matchingInstaller = CloneInstaller(firstInstaller);
                        installers.Add(matchingInstaller);
                    }

                    SetInstallerPropertiesFromAppxMetadata(appxMetadata, matchingInstaller, installerManifest);
                }

                installers.ForEach(i => i.SignatureSha256 = signatureSha256);

                return appxMetadatas.First();
            }
            catch (COMException)
            {
                // Binary wasn't an MSIX
                return null;
            }
        }

        private static string RemoveInvalidCharsFromString(string value)
        {
            return Regex.Replace(value, InvalidCharacters, string.Empty);
        }
    }
}
=======
﻿// Copyright (c) Microsoft. All rights reserved.
// Licensed under the MIT license.

namespace Microsoft.WingetCreateCore
{
    using System;
    using System.Collections.Generic;
    using System.ComponentModel;
    using System.Diagnostics;
    using System.Globalization;
    using System.IO;
    using System.Linq;
    using System.Net.Http;
    using System.Runtime.InteropServices;
    using System.Security.Cryptography;
    using System.Text.RegularExpressions;
    using System.Threading.Tasks;
    using System.Xml;
    using Microsoft.Deployment.WindowsInstaller.Linq;
    using Microsoft.Msix.Utils;
    using Microsoft.Msix.Utils.AppxPackaging;
    using Microsoft.Msix.Utils.AppxPackagingInterop;
    using Microsoft.WingetCreateCore.Common;
    using Microsoft.WingetCreateCore.Models;
    using Microsoft.WingetCreateCore.Models.DefaultLocale;
    using Microsoft.WingetCreateCore.Models.Installer;
    using Microsoft.WingetCreateCore.Models.Version;
    using Newtonsoft.Json;
    using Vestris.ResourceLib;

    /// <summary>
    /// Provides functionality for a parsing and extracting relevant metadata from a given package.
    /// </summary>
    public static class PackageParser
    {
        private const string InvalidCharacters = "©|®";

        private static readonly string[] KnownInstallerResourceNames = new[]
        {
            "inno",
            "nullsoft",
        };

        private static HttpClient httpClient = new HttpClient();

        private enum MachineType
        {
            X86 = 0x014c,
            X64 = 0x8664,
        }

        /// <summary>
        /// Sets the HttpMessageHandler used for the static HttpClient.
        /// </summary>
        /// <param name="httpMessageHandler">Optional HttpMessageHandler to override default HttpClient behavior.</param>
        public static void SetHttpMessageHandler(HttpMessageHandler httpMessageHandler)
        {
            httpClient.Dispose();
            httpClient = httpMessageHandler != null ? new HttpClient(httpMessageHandler) : new HttpClient();
        }

        /// <summary>
        /// Parses a package for available metadata including Version, Publisher, Name, Descripion, License, etc.
        /// </summary>
        /// <param name="path">Path to package file. </param>
        /// <param name="url">Installer url. </param>
        /// <param name="manifests">Wrapper object for manifest object models.</param>
        /// <returns>True if package was successfully parsed and metadata extracted, false otherwise.</returns>
        public static bool ParsePackage(
            string path,
            string url,
            Manifests manifests)
        {
            VersionManifest versionManifest = manifests.VersionManifest = new VersionManifest();

            // TODO: Remove once default is set in schema
            versionManifest.DefaultLocale = "en-US";

            InstallerManifest installerManifest = manifests.InstallerManifest = new InstallerManifest();
            DefaultLocaleManifest defaultLocaleManifest = manifests.DefaultLocaleManifest = new DefaultLocaleManifest();

            var versionInfo = FileVersionInfo.GetVersionInfo(path);

            var installer = new Installer();
            installer.InstallerUrl = url;
            installer.InstallerSha256 = GetFileHash(path);
            installer.Architecture = GetMachineType(path)?.ToString().ToEnumOrDefault<InstallerArchitecture>() ?? InstallerArchitecture.Neutral;
            installerManifest.Installers.Add(installer);

            defaultLocaleManifest.PackageVersion ??= versionInfo.FileVersion?.Trim() ?? versionInfo.ProductVersion?.Trim();
            defaultLocaleManifest.Publisher ??= versionInfo.CompanyName?.Trim();
            defaultLocaleManifest.PackageName ??= versionInfo.ProductName?.Trim();
            defaultLocaleManifest.ShortDescription ??= versionInfo.FileDescription?.Trim();
            defaultLocaleManifest.License ??= versionInfo.LegalCopyright?.Trim();

            if (ParseExeInstallerType(path, installer) ||
                ParseMsix(path, manifests) ||
                ParseMsi(path, installer, manifests))
            {
                if (!string.IsNullOrEmpty(defaultLocaleManifest.PackageVersion))
                {
                    versionManifest.PackageVersion = installerManifest.PackageVersion = RemoveInvalidCharsFromString(defaultLocaleManifest.PackageVersion);
                }

                string packageIdPublisher = defaultLocaleManifest.Publisher?.Remove(" ").Trim('.') ?? $"<{nameof(defaultLocaleManifest.Publisher)}>";
                string packageIdName = defaultLocaleManifest.PackageName?.Remove(" ").Trim('.') ?? $"<{nameof(defaultLocaleManifest.PackageName)}>";
                versionManifest.PackageIdentifier = $"{RemoveInvalidCharsFromString(packageIdPublisher)}.{RemoveInvalidCharsFromString(packageIdName)}";
                installerManifest.PackageIdentifier = defaultLocaleManifest.PackageIdentifier = versionManifest.PackageIdentifier;
                return true;
            }
            else
            {
                return false;
            }
        }

        /// <summary>
        /// Download file at specified URL to temp directory, unless it's already present.
        /// </summary>
        /// <param name="url">The URL of the file to be downloaded.</param>
        /// <param name="maxDownloadSize">The maximum file size in bytes to download.</param>
        /// <returns>Path of downloaded, or previously downloaded, file.</returns>
        public static async Task<string> DownloadFileAsync(string url, long? maxDownloadSize = null)
        {
            var response = await httpClient.GetAsync(url, HttpCompletionOption.ResponseHeadersRead);

            if (!response.IsSuccessStatusCode)
            {
                string message = await response.Content.ReadAsStringAsync();
                throw new HttpRequestException(message, null, response.StatusCode);
            }

            string urlFile = Path.GetFileName(url.Split('?').Last());
            string contentDispositionFile = response.Content.Headers.ContentDisposition?.FileName?.Trim('"');
            string targetFile = Path.Combine(Path.GetTempPath(), contentDispositionFile ?? urlFile);
            long? downloadSize = response.Content.Headers.ContentLength;

            if (downloadSize > maxDownloadSize)
            {
                string invalidDataExceptionMessage = $"URL points to file larger than the maximum size of {maxDownloadSize / 1024 / 1024}MB";
                throw new InvalidDataException(invalidDataExceptionMessage);
            }

            if (!File.Exists(targetFile) || new FileInfo(targetFile).Length != downloadSize)
            {
                File.Delete(targetFile);
                using var targetFileStream = File.OpenWrite(targetFile);
                var contentStream = await response.Content.ReadAsStreamAsync();
                await contentStream.CopyToAsync(targetFileStream);
            }

            return targetFile;
        }

        /// <summary>
        /// Computes the SHA256 hash of a file given its file path.
        /// </summary>
        /// <param name="path">Path to file to be hashed.</param>
        /// <returns>The computed SHA256 hash string.</returns>
        public static string GetFileHash(string path)
        {
            using Stream stream = File.OpenRead(path);
            using var hasher = SHA256.Create();
            return BitConverter.ToString(hasher.ComputeHash(stream)).Remove("-");
        }

        /// <summary>
        /// Update InstallerManifest's Installer nodes based on specified package file path.
        /// </summary>
        /// <param name="installerManifest"><see cref="InstallerManifest"/> to update.</param>
        /// <param name="installerUrl">InstallerUrl where installer can be downloaded.</param>
        /// <param name="packageFile">Path to package to extract metadata from.</param>
        public static void UpdateInstallerNodes(InstallerManifest installerManifest, string installerUrl, string packageFile)
        {
            string installerSha256 = GetFileHash(packageFile);
            foreach (var installer in installerManifest.Installers)
            {
                installer.InstallerSha256 = installerSha256;
                installer.InstallerUrl = installerUrl;

                // If installer is an MSI, update its ProductCode
                var updatedInstaller = new Installer();
                if (ParseMsi(packageFile, updatedInstaller, null))
                {
                    installer.ProductCode = updatedInstaller.ProductCode;
                }
            }

            GetAppxMetadataAndSetInstallerProperties(packageFile, installerManifest);
        }

        /// <summary>
        /// Computes the SHA256 hash value for the specified byte array.
        /// </summary>
        /// <param name="buffer">The input to compute the hash code for.</param>
        /// <returns>The computed SHA256 hash string.</returns>
        private static string HashBytes(byte[] buffer)
        {
            using var hasher = SHA256.Create();
            return BitConverter.ToString(hasher.ComputeHash(buffer)).Remove("-");
        }

        private static string HashAppxFile(IAppxFile signatureFile)
        {
            var signatureBytes = StreamUtils.ReadStreamToByteArray(signatureFile.GetStream());
            return HashBytes(signatureBytes);
        }

        private static MachineType? GetMachineType(string binary)
        {
            using (FileStream stream = File.OpenRead(binary))
            using (BinaryReader bw = new BinaryReader(stream))
            {
                const ushort executableMagicNumber = 0x5a4d;
                const int peMagicNumber = 0x00004550;    // "PE\0\0"

                stream.Seek(0, SeekOrigin.Begin);
                int magicNumber = bw.ReadUInt16();
                bool isExecutable = magicNumber == executableMagicNumber;

                if (isExecutable)
                {
                    stream.Seek(60, SeekOrigin.Begin);
                    int headerOffset = bw.ReadInt32();

                    stream.Seek(headerOffset, SeekOrigin.Begin);
                    int signature = bw.ReadInt32();
                    bool isPortableExecutable = signature == peMagicNumber;

                    if (isPortableExecutable)
                    {
                        MachineType machineType = (MachineType)bw.ReadUInt16();

                        return machineType;
                    }
                }
            }

            return null;
        }

        private static bool ParseExeInstallerType(string path, Installer installer)
        {
            try
            {
                ManifestResource rc = new ManifestResource();
                rc.LoadFrom(path);
                string installerType = rc.Manifest.DocumentElement
                    .GetElementsByTagName("description")
                    .Cast<XmlNode>()
                    .FirstOrDefault()?
                    .InnerText?
                    .Split(' ').First()
                    .ToLowerInvariant();

                if (installerType.EqualsIC("wix"))
                {
                    // See https://github.com/microsoft/winget-create/issues/26, a Burn installer is an exe-installer produced by the WiX toolset.
                    installer.InstallerType = InstallerType.Burn;
                }
                else if (KnownInstallerResourceNames.Contains(installerType))
                {
                    // If it's a known exe installer type, set as appropriately
                    installer.InstallerType = installerType.ToEnumOrDefault<InstallerType>();
                }
                else
                {
                    installer.InstallerType = InstallerType.Exe;
                }

                return true;
            }
            catch (Win32Exception)
            {
                // Installer doesn't have a resource header
                return false;
            }
        }

        private static bool ParseMsi(string path, Installer installer, Manifests manifests)
        {
            DefaultLocaleManifest defaultLocaleManifest = manifests?.DefaultLocaleManifest;

            try
            {
                using (var database = new QDatabase(path, Deployment.WindowsInstaller.DatabaseOpenMode.ReadOnly))
                {
                    installer.InstallerType = InstallerType.Msi;

                    var properties = database.Properties.ToList();

                    if (defaultLocaleManifest != null)
                    {
                        defaultLocaleManifest.PackageVersion ??= properties.FirstOrDefault(p => p.Property == "ProductVersion")?.Value;
                        defaultLocaleManifest.PackageName ??= properties.FirstOrDefault(p => p.Property == "ProductName")?.Value;
                        defaultLocaleManifest.Publisher ??= properties.FirstOrDefault(p => p.Property == "Manufacturer")?.Value;
                    }

                    installer.ProductCode = properties.FirstOrDefault(p => p.Property == "ProductCode")?.Value;

                    string archString = database.SummaryInfo.Template.Split(';').First();
                    installer.Architecture = archString.ToEnumOrDefault<InstallerArchitecture>() ?? InstallerArchitecture.Neutral;

                    if (installer.InstallerLocale == null)
                    {
                        string languageString = properties.FirstOrDefault(p => p.Property == "ProductLanguage")?.Value;

                        if (int.TryParse(languageString, out int lcid))
                        {
                            try
                            {
                                installer.InstallerLocale = new CultureInfo(lcid).Name;
                            }
                            catch (Exception ex) when (ex is ArgumentOutOfRangeException || ex is CultureNotFoundException)
                            {
                                // If the lcid value is invalid, do nothing.
                            }
                        }
                    }
                }

                return true;
            }
            catch (Deployment.WindowsInstaller.InstallerException)
            {
                // Binary wasn't an MSI, skip
                return false;
            }
        }

        private static bool ParseMsix(string path, Manifests manifests)
        {
            InstallerManifest installerManifest = manifests.InstallerManifest;
            DefaultLocaleManifest defaultLocaleManifest = manifests.DefaultLocaleManifest;

            AppxMetadata metadata = GetAppxMetadataAndSetInstallerProperties(path, installerManifest);
            if (metadata == null)
            {
                // Binary wasn't an MSIX, skip
                return false;
            }

            installerManifest.Installers.ForEach(i => i.InstallerType = InstallerType.Msix);
            defaultLocaleManifest.PackageVersion = metadata.Version?.ToString();
            defaultLocaleManifest.PackageName ??= metadata.DisplayName;
            defaultLocaleManifest.Publisher ??= metadata.PublisherDisplayName;
            defaultLocaleManifest.ShortDescription ??= GetApplicationProperty(metadata, "Description");

            return true;
        }

        private static string GetApplicationProperty(AppxMetadata appxMetadata, string propertyName)
        {
            IAppxManifestApplicationsEnumerator enumerator = appxMetadata.AppxReader.GetManifest().GetApplications();

            while (enumerator.GetHasCurrent())
            {
                IAppxManifestApplication application = enumerator.GetCurrent();

                try
                {
                    application.GetStringValue(propertyName, out string value);
                    return value;
                }
                catch (ArgumentException)
                {
                    // Property not found on this node, continue
                }

                enumerator.MoveNext();
            }

            return null;
        }

        private static Installer CloneInstaller(Installer installer)
        {
            string json = JsonConvert.SerializeObject(installer);
            return JsonConvert.DeserializeObject<Installer>(json);
        }

        private static void SetInstallerPropertiesFromAppxMetadata(AppxMetadata appxMetadata, Installer installer, InstallerManifest installerManifest)
        {
            installer.Architecture = appxMetadata.Architecture.ToEnumOrDefault<InstallerArchitecture>() ?? InstallerArchitecture.Neutral;

            installer.MinimumOSVersion = SetInstallerStringPropertyIfNeeded(installerManifest.MinimumOSVersion, appxMetadata.MinOSVersion?.ToString());
            installer.PackageFamilyName = SetInstallerStringPropertyIfNeeded(installerManifest.PackageFamilyName, appxMetadata.PackageFamilyName);

            // We have to fixup the Platform string first, and then remove anything that fails to parse.
            var platformValues = appxMetadata.TargetDeviceFamiliesMinVersions.Keys
                .Select(k => k.Replace('.', '_').ToEnumOrDefault<Platform>())
                .Where(p => p != null)
                .Select(p => p.Value)
                .ToList();
            installer.Platform = SetInstallerListPropertyIfNeeded(installerManifest.Platform, platformValues);
        }

        private static string SetInstallerStringPropertyIfNeeded(string rootProperty, string valueToSet)
        {
            return valueToSet == rootProperty ? null : valueToSet;
        }

        private static List<T> SetInstallerListPropertyIfNeeded<T>(List<T> rootProperty, List<T> valueToSet)
        {
            return rootProperty != null && new HashSet<T>(rootProperty).SetEquals(valueToSet) ? null : valueToSet;
        }

        private static AppxMetadata GetAppxMetadataAndSetInstallerProperties(string path, InstallerManifest installerManifest)
        {
            try
            {
                var installers = installerManifest.Installers;
                var appxMetadatas = new List<AppxMetadata>();
                string signatureSha256;

                try
                {
                    // Check if package is an MsixBundle
                    var bundle = new AppxBundleMetadata(path);

                    IAppxFile signatureFile = bundle.AppxBundleReader.GetFootprintFile(APPX_BUNDLE_FOOTPRINT_FILE_TYPE.APPX_BUNDLE_FOOTPRINT_FILE_TYPE_SIGNATURE);
                    signatureSha256 = HashAppxFile(signatureFile);

                    // Only create installer nodes for non-resource packages
                    foreach (var childPackage in bundle.ChildAppxPackages.Where(p => p.PackageType == PackageType.Application))
                    {
                        var appxFile = bundle.AppxBundleReader.GetPayloadPackage(childPackage.RelativeFilePath);
                        appxMetadatas.Add(new AppxMetadata(appxFile.GetStream()));
                    }
                }
                catch (COMException)
                {
                    // Check if package is an Msix
                    var appxMetadata = new AppxMetadata(path);
                    appxMetadatas.Add(appxMetadata);
                    IAppxFile signatureFile = appxMetadata.AppxReader.GetFootprintFile(APPX_FOOTPRINT_FILE_TYPE.APPX_FOOTPRINT_FILE_TYPE_SIGNATURE);
                    signatureSha256 = HashAppxFile(signatureFile);
                }

                var firstInstaller = installers.First();

                // Remove installer nodes which have no matching architecture in msix/bundle
                installers.RemoveAll(i => !appxMetadatas.Any(m => m.Architecture.EqualsIC(i.Architecture.ToString())));

                foreach (var appxMetadata in appxMetadatas)
                {
                    InstallerArchitecture appxArchitecture = appxMetadata.Architecture.ToEnumOrDefault<InstallerArchitecture>() ?? InstallerArchitecture.Neutral;
                    var matchingInstaller = installers.SingleOrDefault(i => i.Architecture == appxArchitecture);
                    if (matchingInstaller == null)
                    {
                        matchingInstaller = CloneInstaller(firstInstaller);
                        installers.Add(matchingInstaller);
                    }

                    SetInstallerPropertiesFromAppxMetadata(appxMetadata, matchingInstaller, installerManifest);
                }

                installers.ForEach(i => i.SignatureSha256 = signatureSha256);

                return appxMetadatas.First();
            }
            catch (COMException)
            {
                // Binary wasn't an MSIX
                return null;
            }
        }

        private static string RemoveInvalidCharsFromString(string value)
        {
            return Regex.Replace(value, InvalidCharacters, string.Empty);
        }
    }
}
>>>>>>> 83ab6e33
<|MERGE_RESOLUTION|>--- conflicted
+++ resolved
@@ -1,4 +1,3 @@
-<<<<<<< HEAD
 ﻿// Copyright (c) Microsoft. All rights reserved.
 // Licensed under the MIT license.
 
@@ -39,7 +38,6 @@
         private static readonly string[] KnownInstallerResourceNames = new[]
         {
             "inno",
-            "wix",
             "nullsoft",
         };
 
@@ -145,6 +143,7 @@
 
             if (!File.Exists(targetFile) || new FileInfo(targetFile).Length != downloadSize)
             {
+                File.Delete(targetFile);
                 using var targetFileStream = File.OpenWrite(targetFile);
                 var contentStream = await response.Content.ReadAsStreamAsync();
                 await contentStream.CopyToAsync(targetFileStream);
@@ -173,12 +172,19 @@
         /// <param name="packageFile">Path to package to extract metadata from.</param>
         public static void UpdateInstallerNodes(InstallerManifest installerManifest, IEnumerable<string> installerUrl, List<string> packageFile)
         {
-            //string installerSha256 = PackageParser.GetFileHash(packageFile);
-            //foreach (var installer in installerManifest.Installers)
-            //{
-            //    installer.InstallerSha256 = installerSha256;
-            //    installer.InstallerUrl = installerUrl;
-            //}
+            string installerSha256 = GetFileHash(packageFile);
+            foreach (var installer in installerManifest.Installers)
+            {
+                installer.InstallerSha256 = installerSha256;
+                installer.InstallerUrl = installerUrl;
+
+                // If installer is an MSI, update its ProductCode
+                var updatedInstaller = new Installer();
+                if (ParseMsi(packageFile, updatedInstaller, null))
+                {
+                    installer.ProductCode = updatedInstaller.ProductCode;
+                }
+            }
 
             //GetAppxMetadataAndSetInstallerProperties(packageFile, installerManifest);
         }
@@ -247,7 +253,20 @@
                     .Split(' ').First()
                     .ToLowerInvariant();
 
-                installer.InstallerType = KnownInstallerResourceNames.Contains(installerType) ? installerType.ToEnumOrDefault<InstallerType>() : InstallerType.Exe;
+                if (installerType.EqualsIC("wix"))
+                {
+                    // See https://github.com/microsoft/winget-create/issues/26, a Burn installer is an exe-installer produced by the WiX toolset.
+                    installer.InstallerType = InstallerType.Burn;
+                }
+                else if (KnownInstallerResourceNames.Contains(installerType))
+                {
+                    // If it's a known exe installer type, set as appropriately
+                    installer.InstallerType = installerType.ToEnumOrDefault<InstallerType>();
+                }
+                else
+                {
+                    installer.InstallerType = InstallerType.Exe;
+                }
 
                 return true;
             }
@@ -260,9 +279,7 @@
 
         private static bool ParseMsi(string path, Installer installer, Manifests manifests)
         {
-            VersionManifest versionManifest = manifests.VersionManifest;
-            InstallerManifest installerManifest = manifests.InstallerManifest;
-            DefaultLocaleManifest defaultLocaleManifest = manifests.DefaultLocaleManifest;
+            DefaultLocaleManifest defaultLocaleManifest = manifests?.DefaultLocaleManifest;
 
             try
             {
@@ -271,9 +288,14 @@
                     installer.InstallerType = InstallerType.Msi;
 
                     var properties = database.Properties.ToList();
+
+                    if (defaultLocaleManifest != null)
+                    {
                     defaultLocaleManifest.PackageVersion ??= properties.FirstOrDefault(p => p.Property == "ProductVersion")?.Value;
                     defaultLocaleManifest.PackageName ??= properties.FirstOrDefault(p => p.Property == "ProductName")?.Value;
                     defaultLocaleManifest.Publisher ??= properties.FirstOrDefault(p => p.Property == "Manufacturer")?.Value;
+                    }
+
                     installer.ProductCode = properties.FirstOrDefault(p => p.Property == "ProductCode")?.Value;
 
                     string archString = database.SummaryInfo.Template.Split(';').First();
@@ -308,7 +330,6 @@
 
         private static bool ParseMsix(string path, Manifests manifests)
         {
-            VersionManifest versionManifest = manifests.VersionManifest;
             InstallerManifest installerManifest = manifests.InstallerManifest;
             DefaultLocaleManifest defaultLocaleManifest = manifests.DefaultLocaleManifest;
 
@@ -450,480 +471,4 @@
             return Regex.Replace(value, InvalidCharacters, string.Empty);
         }
     }
-}
-=======
-﻿// Copyright (c) Microsoft. All rights reserved.
-// Licensed under the MIT license.
-
-namespace Microsoft.WingetCreateCore
-{
-    using System;
-    using System.Collections.Generic;
-    using System.ComponentModel;
-    using System.Diagnostics;
-    using System.Globalization;
-    using System.IO;
-    using System.Linq;
-    using System.Net.Http;
-    using System.Runtime.InteropServices;
-    using System.Security.Cryptography;
-    using System.Text.RegularExpressions;
-    using System.Threading.Tasks;
-    using System.Xml;
-    using Microsoft.Deployment.WindowsInstaller.Linq;
-    using Microsoft.Msix.Utils;
-    using Microsoft.Msix.Utils.AppxPackaging;
-    using Microsoft.Msix.Utils.AppxPackagingInterop;
-    using Microsoft.WingetCreateCore.Common;
-    using Microsoft.WingetCreateCore.Models;
-    using Microsoft.WingetCreateCore.Models.DefaultLocale;
-    using Microsoft.WingetCreateCore.Models.Installer;
-    using Microsoft.WingetCreateCore.Models.Version;
-    using Newtonsoft.Json;
-    using Vestris.ResourceLib;
-
-    /// <summary>
-    /// Provides functionality for a parsing and extracting relevant metadata from a given package.
-    /// </summary>
-    public static class PackageParser
-    {
-        private const string InvalidCharacters = "©|®";
-
-        private static readonly string[] KnownInstallerResourceNames = new[]
-        {
-            "inno",
-            "nullsoft",
-        };
-
-        private static HttpClient httpClient = new HttpClient();
-
-        private enum MachineType
-        {
-            X86 = 0x014c,
-            X64 = 0x8664,
-        }
-
-        /// <summary>
-        /// Sets the HttpMessageHandler used for the static HttpClient.
-        /// </summary>
-        /// <param name="httpMessageHandler">Optional HttpMessageHandler to override default HttpClient behavior.</param>
-        public static void SetHttpMessageHandler(HttpMessageHandler httpMessageHandler)
-        {
-            httpClient.Dispose();
-            httpClient = httpMessageHandler != null ? new HttpClient(httpMessageHandler) : new HttpClient();
-        }
-
-        /// <summary>
-        /// Parses a package for available metadata including Version, Publisher, Name, Descripion, License, etc.
-        /// </summary>
-        /// <param name="path">Path to package file. </param>
-        /// <param name="url">Installer url. </param>
-        /// <param name="manifests">Wrapper object for manifest object models.</param>
-        /// <returns>True if package was successfully parsed and metadata extracted, false otherwise.</returns>
-        public static bool ParsePackage(
-            string path,
-            string url,
-            Manifests manifests)
-        {
-            VersionManifest versionManifest = manifests.VersionManifest = new VersionManifest();
-
-            // TODO: Remove once default is set in schema
-            versionManifest.DefaultLocale = "en-US";
-
-            InstallerManifest installerManifest = manifests.InstallerManifest = new InstallerManifest();
-            DefaultLocaleManifest defaultLocaleManifest = manifests.DefaultLocaleManifest = new DefaultLocaleManifest();
-
-            var versionInfo = FileVersionInfo.GetVersionInfo(path);
-
-            var installer = new Installer();
-            installer.InstallerUrl = url;
-            installer.InstallerSha256 = GetFileHash(path);
-            installer.Architecture = GetMachineType(path)?.ToString().ToEnumOrDefault<InstallerArchitecture>() ?? InstallerArchitecture.Neutral;
-            installerManifest.Installers.Add(installer);
-
-            defaultLocaleManifest.PackageVersion ??= versionInfo.FileVersion?.Trim() ?? versionInfo.ProductVersion?.Trim();
-            defaultLocaleManifest.Publisher ??= versionInfo.CompanyName?.Trim();
-            defaultLocaleManifest.PackageName ??= versionInfo.ProductName?.Trim();
-            defaultLocaleManifest.ShortDescription ??= versionInfo.FileDescription?.Trim();
-            defaultLocaleManifest.License ??= versionInfo.LegalCopyright?.Trim();
-
-            if (ParseExeInstallerType(path, installer) ||
-                ParseMsix(path, manifests) ||
-                ParseMsi(path, installer, manifests))
-            {
-                if (!string.IsNullOrEmpty(defaultLocaleManifest.PackageVersion))
-                {
-                    versionManifest.PackageVersion = installerManifest.PackageVersion = RemoveInvalidCharsFromString(defaultLocaleManifest.PackageVersion);
-                }
-
-                string packageIdPublisher = defaultLocaleManifest.Publisher?.Remove(" ").Trim('.') ?? $"<{nameof(defaultLocaleManifest.Publisher)}>";
-                string packageIdName = defaultLocaleManifest.PackageName?.Remove(" ").Trim('.') ?? $"<{nameof(defaultLocaleManifest.PackageName)}>";
-                versionManifest.PackageIdentifier = $"{RemoveInvalidCharsFromString(packageIdPublisher)}.{RemoveInvalidCharsFromString(packageIdName)}";
-                installerManifest.PackageIdentifier = defaultLocaleManifest.PackageIdentifier = versionManifest.PackageIdentifier;
-                return true;
-            }
-            else
-            {
-                return false;
-            }
-        }
-
-        /// <summary>
-        /// Download file at specified URL to temp directory, unless it's already present.
-        /// </summary>
-        /// <param name="url">The URL of the file to be downloaded.</param>
-        /// <param name="maxDownloadSize">The maximum file size in bytes to download.</param>
-        /// <returns>Path of downloaded, or previously downloaded, file.</returns>
-        public static async Task<string> DownloadFileAsync(string url, long? maxDownloadSize = null)
-        {
-            var response = await httpClient.GetAsync(url, HttpCompletionOption.ResponseHeadersRead);
-
-            if (!response.IsSuccessStatusCode)
-            {
-                string message = await response.Content.ReadAsStringAsync();
-                throw new HttpRequestException(message, null, response.StatusCode);
-            }
-
-            string urlFile = Path.GetFileName(url.Split('?').Last());
-            string contentDispositionFile = response.Content.Headers.ContentDisposition?.FileName?.Trim('"');
-            string targetFile = Path.Combine(Path.GetTempPath(), contentDispositionFile ?? urlFile);
-            long? downloadSize = response.Content.Headers.ContentLength;
-
-            if (downloadSize > maxDownloadSize)
-            {
-                string invalidDataExceptionMessage = $"URL points to file larger than the maximum size of {maxDownloadSize / 1024 / 1024}MB";
-                throw new InvalidDataException(invalidDataExceptionMessage);
-            }
-
-            if (!File.Exists(targetFile) || new FileInfo(targetFile).Length != downloadSize)
-            {
-                File.Delete(targetFile);
-                using var targetFileStream = File.OpenWrite(targetFile);
-                var contentStream = await response.Content.ReadAsStreamAsync();
-                await contentStream.CopyToAsync(targetFileStream);
-            }
-
-            return targetFile;
-        }
-
-        /// <summary>
-        /// Computes the SHA256 hash of a file given its file path.
-        /// </summary>
-        /// <param name="path">Path to file to be hashed.</param>
-        /// <returns>The computed SHA256 hash string.</returns>
-        public static string GetFileHash(string path)
-        {
-            using Stream stream = File.OpenRead(path);
-            using var hasher = SHA256.Create();
-            return BitConverter.ToString(hasher.ComputeHash(stream)).Remove("-");
-        }
-
-        /// <summary>
-        /// Update InstallerManifest's Installer nodes based on specified package file path.
-        /// </summary>
-        /// <param name="installerManifest"><see cref="InstallerManifest"/> to update.</param>
-        /// <param name="installerUrl">InstallerUrl where installer can be downloaded.</param>
-        /// <param name="packageFile">Path to package to extract metadata from.</param>
-        public static void UpdateInstallerNodes(InstallerManifest installerManifest, string installerUrl, string packageFile)
-        {
-            string installerSha256 = GetFileHash(packageFile);
-            foreach (var installer in installerManifest.Installers)
-            {
-                installer.InstallerSha256 = installerSha256;
-                installer.InstallerUrl = installerUrl;
-
-                // If installer is an MSI, update its ProductCode
-                var updatedInstaller = new Installer();
-                if (ParseMsi(packageFile, updatedInstaller, null))
-                {
-                    installer.ProductCode = updatedInstaller.ProductCode;
-                }
-            }
-
-            GetAppxMetadataAndSetInstallerProperties(packageFile, installerManifest);
-        }
-
-        /// <summary>
-        /// Computes the SHA256 hash value for the specified byte array.
-        /// </summary>
-        /// <param name="buffer">The input to compute the hash code for.</param>
-        /// <returns>The computed SHA256 hash string.</returns>
-        private static string HashBytes(byte[] buffer)
-        {
-            using var hasher = SHA256.Create();
-            return BitConverter.ToString(hasher.ComputeHash(buffer)).Remove("-");
-        }
-
-        private static string HashAppxFile(IAppxFile signatureFile)
-        {
-            var signatureBytes = StreamUtils.ReadStreamToByteArray(signatureFile.GetStream());
-            return HashBytes(signatureBytes);
-        }
-
-        private static MachineType? GetMachineType(string binary)
-        {
-            using (FileStream stream = File.OpenRead(binary))
-            using (BinaryReader bw = new BinaryReader(stream))
-            {
-                const ushort executableMagicNumber = 0x5a4d;
-                const int peMagicNumber = 0x00004550;    // "PE\0\0"
-
-                stream.Seek(0, SeekOrigin.Begin);
-                int magicNumber = bw.ReadUInt16();
-                bool isExecutable = magicNumber == executableMagicNumber;
-
-                if (isExecutable)
-                {
-                    stream.Seek(60, SeekOrigin.Begin);
-                    int headerOffset = bw.ReadInt32();
-
-                    stream.Seek(headerOffset, SeekOrigin.Begin);
-                    int signature = bw.ReadInt32();
-                    bool isPortableExecutable = signature == peMagicNumber;
-
-                    if (isPortableExecutable)
-                    {
-                        MachineType machineType = (MachineType)bw.ReadUInt16();
-
-                        return machineType;
-                    }
-                }
-            }
-
-            return null;
-        }
-
-        private static bool ParseExeInstallerType(string path, Installer installer)
-        {
-            try
-            {
-                ManifestResource rc = new ManifestResource();
-                rc.LoadFrom(path);
-                string installerType = rc.Manifest.DocumentElement
-                    .GetElementsByTagName("description")
-                    .Cast<XmlNode>()
-                    .FirstOrDefault()?
-                    .InnerText?
-                    .Split(' ').First()
-                    .ToLowerInvariant();
-
-                if (installerType.EqualsIC("wix"))
-                {
-                    // See https://github.com/microsoft/winget-create/issues/26, a Burn installer is an exe-installer produced by the WiX toolset.
-                    installer.InstallerType = InstallerType.Burn;
-                }
-                else if (KnownInstallerResourceNames.Contains(installerType))
-                {
-                    // If it's a known exe installer type, set as appropriately
-                    installer.InstallerType = installerType.ToEnumOrDefault<InstallerType>();
-                }
-                else
-                {
-                    installer.InstallerType = InstallerType.Exe;
-                }
-
-                return true;
-            }
-            catch (Win32Exception)
-            {
-                // Installer doesn't have a resource header
-                return false;
-            }
-        }
-
-        private static bool ParseMsi(string path, Installer installer, Manifests manifests)
-        {
-            DefaultLocaleManifest defaultLocaleManifest = manifests?.DefaultLocaleManifest;
-
-            try
-            {
-                using (var database = new QDatabase(path, Deployment.WindowsInstaller.DatabaseOpenMode.ReadOnly))
-                {
-                    installer.InstallerType = InstallerType.Msi;
-
-                    var properties = database.Properties.ToList();
-
-                    if (defaultLocaleManifest != null)
-                    {
-                        defaultLocaleManifest.PackageVersion ??= properties.FirstOrDefault(p => p.Property == "ProductVersion")?.Value;
-                        defaultLocaleManifest.PackageName ??= properties.FirstOrDefault(p => p.Property == "ProductName")?.Value;
-                        defaultLocaleManifest.Publisher ??= properties.FirstOrDefault(p => p.Property == "Manufacturer")?.Value;
-                    }
-
-                    installer.ProductCode = properties.FirstOrDefault(p => p.Property == "ProductCode")?.Value;
-
-                    string archString = database.SummaryInfo.Template.Split(';').First();
-                    installer.Architecture = archString.ToEnumOrDefault<InstallerArchitecture>() ?? InstallerArchitecture.Neutral;
-
-                    if (installer.InstallerLocale == null)
-                    {
-                        string languageString = properties.FirstOrDefault(p => p.Property == "ProductLanguage")?.Value;
-
-                        if (int.TryParse(languageString, out int lcid))
-                        {
-                            try
-                            {
-                                installer.InstallerLocale = new CultureInfo(lcid).Name;
-                            }
-                            catch (Exception ex) when (ex is ArgumentOutOfRangeException || ex is CultureNotFoundException)
-                            {
-                                // If the lcid value is invalid, do nothing.
-                            }
-                        }
-                    }
-                }
-
-                return true;
-            }
-            catch (Deployment.WindowsInstaller.InstallerException)
-            {
-                // Binary wasn't an MSI, skip
-                return false;
-            }
-        }
-
-        private static bool ParseMsix(string path, Manifests manifests)
-        {
-            InstallerManifest installerManifest = manifests.InstallerManifest;
-            DefaultLocaleManifest defaultLocaleManifest = manifests.DefaultLocaleManifest;
-
-            AppxMetadata metadata = GetAppxMetadataAndSetInstallerProperties(path, installerManifest);
-            if (metadata == null)
-            {
-                // Binary wasn't an MSIX, skip
-                return false;
-            }
-
-            installerManifest.Installers.ForEach(i => i.InstallerType = InstallerType.Msix);
-            defaultLocaleManifest.PackageVersion = metadata.Version?.ToString();
-            defaultLocaleManifest.PackageName ??= metadata.DisplayName;
-            defaultLocaleManifest.Publisher ??= metadata.PublisherDisplayName;
-            defaultLocaleManifest.ShortDescription ??= GetApplicationProperty(metadata, "Description");
-
-            return true;
-        }
-
-        private static string GetApplicationProperty(AppxMetadata appxMetadata, string propertyName)
-        {
-            IAppxManifestApplicationsEnumerator enumerator = appxMetadata.AppxReader.GetManifest().GetApplications();
-
-            while (enumerator.GetHasCurrent())
-            {
-                IAppxManifestApplication application = enumerator.GetCurrent();
-
-                try
-                {
-                    application.GetStringValue(propertyName, out string value);
-                    return value;
-                }
-                catch (ArgumentException)
-                {
-                    // Property not found on this node, continue
-                }
-
-                enumerator.MoveNext();
-            }
-
-            return null;
-        }
-
-        private static Installer CloneInstaller(Installer installer)
-        {
-            string json = JsonConvert.SerializeObject(installer);
-            return JsonConvert.DeserializeObject<Installer>(json);
-        }
-
-        private static void SetInstallerPropertiesFromAppxMetadata(AppxMetadata appxMetadata, Installer installer, InstallerManifest installerManifest)
-        {
-            installer.Architecture = appxMetadata.Architecture.ToEnumOrDefault<InstallerArchitecture>() ?? InstallerArchitecture.Neutral;
-
-            installer.MinimumOSVersion = SetInstallerStringPropertyIfNeeded(installerManifest.MinimumOSVersion, appxMetadata.MinOSVersion?.ToString());
-            installer.PackageFamilyName = SetInstallerStringPropertyIfNeeded(installerManifest.PackageFamilyName, appxMetadata.PackageFamilyName);
-
-            // We have to fixup the Platform string first, and then remove anything that fails to parse.
-            var platformValues = appxMetadata.TargetDeviceFamiliesMinVersions.Keys
-                .Select(k => k.Replace('.', '_').ToEnumOrDefault<Platform>())
-                .Where(p => p != null)
-                .Select(p => p.Value)
-                .ToList();
-            installer.Platform = SetInstallerListPropertyIfNeeded(installerManifest.Platform, platformValues);
-        }
-
-        private static string SetInstallerStringPropertyIfNeeded(string rootProperty, string valueToSet)
-        {
-            return valueToSet == rootProperty ? null : valueToSet;
-        }
-
-        private static List<T> SetInstallerListPropertyIfNeeded<T>(List<T> rootProperty, List<T> valueToSet)
-        {
-            return rootProperty != null && new HashSet<T>(rootProperty).SetEquals(valueToSet) ? null : valueToSet;
-        }
-
-        private static AppxMetadata GetAppxMetadataAndSetInstallerProperties(string path, InstallerManifest installerManifest)
-        {
-            try
-            {
-                var installers = installerManifest.Installers;
-                var appxMetadatas = new List<AppxMetadata>();
-                string signatureSha256;
-
-                try
-                {
-                    // Check if package is an MsixBundle
-                    var bundle = new AppxBundleMetadata(path);
-
-                    IAppxFile signatureFile = bundle.AppxBundleReader.GetFootprintFile(APPX_BUNDLE_FOOTPRINT_FILE_TYPE.APPX_BUNDLE_FOOTPRINT_FILE_TYPE_SIGNATURE);
-                    signatureSha256 = HashAppxFile(signatureFile);
-
-                    // Only create installer nodes for non-resource packages
-                    foreach (var childPackage in bundle.ChildAppxPackages.Where(p => p.PackageType == PackageType.Application))
-                    {
-                        var appxFile = bundle.AppxBundleReader.GetPayloadPackage(childPackage.RelativeFilePath);
-                        appxMetadatas.Add(new AppxMetadata(appxFile.GetStream()));
-                    }
-                }
-                catch (COMException)
-                {
-                    // Check if package is an Msix
-                    var appxMetadata = new AppxMetadata(path);
-                    appxMetadatas.Add(appxMetadata);
-                    IAppxFile signatureFile = appxMetadata.AppxReader.GetFootprintFile(APPX_FOOTPRINT_FILE_TYPE.APPX_FOOTPRINT_FILE_TYPE_SIGNATURE);
-                    signatureSha256 = HashAppxFile(signatureFile);
-                }
-
-                var firstInstaller = installers.First();
-
-                // Remove installer nodes which have no matching architecture in msix/bundle
-                installers.RemoveAll(i => !appxMetadatas.Any(m => m.Architecture.EqualsIC(i.Architecture.ToString())));
-
-                foreach (var appxMetadata in appxMetadatas)
-                {
-                    InstallerArchitecture appxArchitecture = appxMetadata.Architecture.ToEnumOrDefault<InstallerArchitecture>() ?? InstallerArchitecture.Neutral;
-                    var matchingInstaller = installers.SingleOrDefault(i => i.Architecture == appxArchitecture);
-                    if (matchingInstaller == null)
-                    {
-                        matchingInstaller = CloneInstaller(firstInstaller);
-                        installers.Add(matchingInstaller);
-                    }
-
-                    SetInstallerPropertiesFromAppxMetadata(appxMetadata, matchingInstaller, installerManifest);
-                }
-
-                installers.ForEach(i => i.SignatureSha256 = signatureSha256);
-
-                return appxMetadatas.First();
-            }
-            catch (COMException)
-            {
-                // Binary wasn't an MSIX
-                return null;
-            }
-        }
-
-        private static string RemoveInvalidCharsFromString(string value)
-        {
-            return Regex.Replace(value, InvalidCharacters, string.Empty);
-        }
-    }
-}
->>>>>>> 83ab6e33
+}